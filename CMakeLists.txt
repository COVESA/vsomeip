--- conflicted
+++ resolved
@@ -75,14 +75,7 @@
 
     set(NO_DEPRECATED "")
     set(OPTIMIZE "")
-<<<<<<< HEAD
     set(OS_CXX_FLAGS "${OS_CXX_FLAGS} -D_GLIBCXX_USE_NANOSLEEP -pthread -O -Wall -Wextra -Wformat -Wformat-security -Wconversion -fexceptions -fstrict-aliasing -fstack-protector-strong -fasynchronous-unwind-tables -fno-omit-frame-pointer -D_FORTIFY_SOURCE=2 -Wformat -Wformat-security -Wpedantic -fPIE")
-=======
-  if(NOT DEFINED _FORTIFY_SOURCE)
-      set(_FORTIFY_SOURCE 2)
-  endif()
-    set(OS_CXX_FLAGS "${OS_CXX_FLAGS} -D_GLIBCXX_USE_NANOSLEEP -pthread -O -Wall -Wextra -Wformat -Wformat-security -Wconversion -fexceptions -fstrict-aliasing -fstack-protector-strong -fasynchronous-unwind-tables -fno-omit-frame-pointer -D_FORTIFY_SOURCE=${_FORTIFY_SOURCE} -Wformat -Wformat-security -Wpedantic -Werror -fPIE")
->>>>>>> 4296a4ca
 
     # force all use of std::mutex and std::recursive_mutex to use runtime init
     # instead of static initialization so mutexes can be hooked to enable PI as needed
