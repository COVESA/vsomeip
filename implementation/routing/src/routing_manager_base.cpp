// Copyright (C) 2014-2021 Bayerische Motoren Werke Aktiengesellschaft (BMW AG)
// This Source Code Form is subject to the terms of the Mozilla Public
// License, v. 2.0. If a copy of the MPL was not distributed with this
// file, You can obtain one at http://mozilla.org/MPL/2.0/.

#include <iomanip>

#include <vsomeip/runtime.hpp>
#include <vsomeip/internal/logger.hpp>

#include "../include/routing_manager_base.hpp"
#include "../../configuration/include/debounce_filter_impl.hpp"
#include "../../protocol/include/send_command.hpp"
#include "../../security/include/policy_manager_impl.hpp"
#include "../../security/include/security.hpp"
#ifdef USE_DLT
#include "../../tracing/include/connector_impl.hpp"
#endif
#include "../../utility/include/bithelper.hpp"
#include "../../utility/include/utility.hpp"

namespace vsomeip_v3 {

routing_manager_base::routing_manager_base(routing_manager_host *_host) :
        host_(_host),
        io_(host_->get_io()),
        configuration_(host_->get_configuration()),
        debounce_timer(host_->get_io()),
        routing_state_(routing_state_e::RS_UNKNOWN)
#ifdef USE_DLT
        , tc_(trace::connector_impl::get())
#endif
{
    const std::size_t its_max = configuration_->get_io_thread_count(host_->get_name());
    const uint32_t its_buffer_shrink_threshold =
            configuration_->get_buffer_shrink_threshold();

    for (std::size_t i = 0; i < its_max; ++i) {
        serializers_.push(
            std::make_shared<serializer>(its_buffer_shrink_threshold));
        deserializers_.push(
            std::make_shared<deserializer>(its_buffer_shrink_threshold));
    }

    if (!configuration_->is_local_routing()) {
        auto its_routing_address = configuration_->get_routing_host_address();
        auto its_routing_port = configuration_->get_routing_host_port();
        if (!its_routing_address.is_unspecified() && !its_routing_address.is_multicast()) {
            add_guest(VSOMEIP_ROUTING_CLIENT, its_routing_address, its_routing_port);
        }
    }
}

void routing_manager_base::debounce_timeout_update_cbk(
        const boost::system::error_code& _error, const std::shared_ptr<vsomeip_v3::event>& _event,
        client_t _client, const std::shared_ptr<debounce_filter_impl_t>& _filter) {
    if (!_error) {
        if (!_event) {
            std::lock_guard<std::mutex> its_lock(debounce_mutex_);
            if (debounce_clients_.size() > 0) {
                debounce_timer.expires_from_now(
                        std::chrono::duration_cast<std::chrono::milliseconds>(
                                debounce_clients_.begin()->first
                                - std::chrono::steady_clock::now()));
                debounce_timer.async_wait(std::get<2>(debounce_clients_.begin()->second));
            }
            return;
        }

        // _event->get_subscribers() cannot be locked by debounce_mutex_, because it can lead to
        // Lock inversion with remove_subscribes and its eventgroup_mutex!
        auto its_subscribers = _event->get_subscribers();

        bool notify_client {false};
        {
            std::lock_guard<std::mutex> its_lock(debounce_mutex_);
            if (its_subscribers.find(_client) != its_subscribers.end() && _filter) {
                bool is_elapsed {false};
                auto its_current = std::chrono::steady_clock::now();

                int64_t elapsed = std::chrono::duration_cast<std::chrono::milliseconds>(
                                          its_current - _filter->last_forwarded_)
                                          .count();
                is_elapsed =
                        (_filter->last_forwarded_ == std::chrono::steady_clock::time_point::max()
                         || elapsed >= _filter->interval_);

                auto debounce_client = debounce_clients_.begin();
                auto event_id = std::get<3>(debounce_client->second);
                bool has_update = std::get<1>(debounce_client->second);
                if (is_elapsed) {
                    if (std::get<0>(debounce_client->second) == _client && has_update) {
                        notify_client = true;
                        has_update = false;
                    }
                    elapsed = 0;
                }

                debounce_clients_.erase(debounce_client);

                auto timeout = std::chrono::steady_clock::now()
                        + std::chrono::milliseconds(_filter->interval_ - elapsed);
                debounce_clients_.emplace(
                        timeout,
                        std::make_tuple(
                                _client, has_update,
                                std::bind(&routing_manager_base::debounce_timeout_update_cbk,
                                          shared_from_this(), std::placeholders::_1, _event,
                                          _client, _filter),
                                event_id));
            }

            if (debounce_clients_.size() > 0) {
                debounce_timer.expires_from_now(
                        std::chrono::duration_cast<std::chrono::milliseconds>(
                                debounce_clients_.begin()->first
                                - std::chrono::steady_clock::now()));
                debounce_timer.async_wait(std::get<2>(debounce_clients_.begin()->second));
            }
        } // its_lock(debounce_mutex_)

        // _event->notify_one cannot be locked by debounce_mutex_, because it can lead to
        // Lock inversion with update_and_get_filtered_subscribers and its mutex_!
        if (notify_client) {
            _event->notify_one(_client, false);
        }
    }
}

void routing_manager_base::register_debounce(const std::shared_ptr<debounce_filter_impl_t> &_filter, client_t _client, const  std::shared_ptr<vsomeip_v3::event> &_event) {
    if (_filter->send_current_value_after_ == true) {
        std::lock_guard<std::mutex> its_lock(debounce_mutex_);
        auto sec = std::chrono::milliseconds(_filter->interval_);
        auto timeout = std::chrono::steady_clock::now() + sec;

        auto elem = debounce_clients_.emplace(timeout, std::make_tuple(_client, false, std::bind(&routing_manager_base::debounce_timeout_update_cbk, shared_from_this(),
                std::placeholders::_1, _event, _client, _filter), _event->get_event()));

        if (elem == debounce_clients_.begin()) {
            debounce_timer.cancel();
            debounce_timer.expires_from_now(sec);
            debounce_timer.async_wait(std::get<2>(elem->second));
        }
    }
}

void routing_manager_base::remove_debounce(client_t _client, event_t _event) {
    std::vector<std::chrono::steady_clock::time_point> temp_client_vector;

    std::lock_guard<std::mutex> its_lock(debounce_mutex_);
    for (auto &debounce_client: debounce_clients_) {
        if ((std::get<0>(debounce_client.second) == _client) && (std::get<3>(debounce_client.second) == _event)) {
            temp_client_vector.push_back(debounce_client.first);
        }
    }
    for (auto &elem: temp_client_vector) {
        debounce_clients_.erase(elem);
    }
}

void routing_manager_base::update_debounce_clients(const std::set<client_t> &_clients, event_t _event) {
    std::lock_guard<std::mutex> its_lock(debounce_mutex_);
    for (auto& debounce_client : debounce_clients_) {
        if (_event == std::get<3>(debounce_client.second)) {
            std::get<1>(debounce_client.second) = true;
            for (auto s : _clients) {
                if (std::get<0>(debounce_client.second) == s) {
                    std::get<1>(debounce_client.second) = false;
                }
            }
        }
    }
}

boost::asio::io_context &routing_manager_base::get_io() {

    return io_;
}

client_t routing_manager_base::get_client() const {

    return host_->get_client();
}

void routing_manager_base::set_client(const client_t &_client) {

    host_->set_client(_client);
}

session_t routing_manager_base::get_session(bool _is_request) {
    return host_->get_session(_is_request);
}

const vsomeip_sec_client_t *routing_manager_base::get_sec_client() const {

    return host_->get_sec_client();
}

void routing_manager_base::set_sec_client_port(port_t _port) {

    host_->set_sec_client_port(_port);
}

std::string routing_manager_base::get_client_host() const {
    std::lock_guard<std::mutex> its_env_lock(env_mutex_);
    return env_;
}

void routing_manager_base::set_client_host(const std::string &_client_host) {

    std::lock_guard<std::mutex> its_env_lock(env_mutex_);
    env_ = _client_host;
}

bool routing_manager_base::is_routing_manager() const {
    return false;
}

void routing_manager_base::init(const std::shared_ptr<endpoint_manager_base>& _endpoint_manager) {
    ep_mgr_ = _endpoint_manager;
}

bool routing_manager_base::offer_service(client_t _client,
        service_t _service, instance_t _instance,
        major_version_t _major, minor_version_t _minor) {
    (void)_client;

    // Remote route (incoming only)
    auto its_info = find_service(_service, _instance);
    if (its_info) {
        if (!its_info->is_local()) {
            return false;
        } else if (its_info->get_major() == _major
                && its_info->get_minor() == _minor) {
            its_info->set_ttl(DEFAULT_TTL);
        } else {
            VSOMEIP_ERROR << "rm_base::offer_service service property mismatch ("
                    << std::hex << std::setfill('0')
                    << std::setw(4) << _client << "): ["
                    << std::setw(4) << _service << "."
                    << std::setw(4) << _instance << ":"
                    << std::dec
                    << static_cast<std::uint32_t>(its_info->get_major()) << ":"
                    << its_info->get_minor() << "] passed: "
                    << static_cast<std::uint32_t>(_major) << ":"
                    << _minor;
            return false;
        }
    } else {
        its_info = create_service_info(_service, _instance, _major, _minor,
                DEFAULT_TTL, true);
    }
    {
        std::lock_guard<std::mutex> its_lock(events_mutex_);
        // Set major version for all registered events of this service and instance
        const auto found_service = events_.find(_service);
        if (found_service != events_.end()) {
            const auto found_instance = found_service->second.find(_instance);
            if (found_instance != found_service->second.end()) {
                for (const auto &j : found_instance->second) {
                    j.second->set_version(_major);
                }
            }
        }
    }
    return true;
}

void routing_manager_base::stop_offer_service(client_t _client,
        service_t _service, instance_t _instance,
        major_version_t _major, minor_version_t _minor) {
    (void)_client;
    (void)_major;
    (void)_minor;

    std::map<event_t, std::shared_ptr<event> > events;
    {
        std::lock_guard<std::mutex> its_lock(events_mutex_);
        auto its_events_service = events_.find(_service);
        if (its_events_service != events_.end()) {
            auto its_events_instance = its_events_service->second.find(_instance);
            if (its_events_instance != its_events_service->second.end()) {
                for (auto &e : its_events_instance->second)
                    events[e.first] = e.second;

            }
        }
    }
    for (auto &e : events) {
        e.second->unset_payload();
        e.second->clear_subscribers();
    }
}

void routing_manager_base::request_service(client_t _client,
        service_t _service, instance_t _instance,
        major_version_t _major, minor_version_t _minor) {
    auto its_info = find_service(_service, _instance);
    if (its_info) {
        if ((_major == its_info->get_major()
                || DEFAULT_MAJOR == its_info->get_major()
                || ANY_MAJOR == _major)
                && (_minor <= its_info->get_minor()
                    || DEFAULT_MINOR == its_info->get_minor()
                    || _minor == ANY_MINOR)) {
            its_info->add_client(_client);
        } else {
            VSOMEIP_ERROR << "rm_base::request_service service property mismatch ("
                    << std::hex << std::setfill('0')
                    << std::setw(4) << _client << "): ["
                    << std::setw(4) << _service << "."
                    << std::setw(4) << _instance << ":"
                    << std::dec
                    << static_cast<std::uint32_t>(its_info->get_major()) << ":"
                    << its_info->get_minor() << "] passed: "
                    << static_cast<std::uint32_t>(_major) << ":"
                    << _minor;
        }
    }
}

void routing_manager_base::release_service(client_t _client,
        service_t _service, instance_t _instance) {
    auto its_info = find_service(_service, _instance);
    if (its_info) {
        its_info->remove_client(_client);
    }
    {
        std::lock_guard<std::mutex> its_service_guard(local_services_mutex_);
        auto found_service = local_services_history_.find(_service);
        if (found_service != local_services_history_.end()) {
           auto found_instance = found_service->second.find(_instance);
           if (found_instance != found_service->second.end()) {
               found_service->second.erase(_instance);
               if (found_service->second.empty()) {
                   local_services_history_.erase(_service);
               }
           }
        }
    }
}

void routing_manager_base::register_event(client_t _client,
        service_t _service, instance_t _instance,
        event_t _notifier,
        const std::set<eventgroup_t> &_eventgroups,
        const event_type_e _type,
        reliability_type_e _reliability,
        std::chrono::milliseconds _cycle, bool _change_resets_cycle,
        bool _update_on_change,
        epsilon_change_func_t _epsilon_change_func,
        bool _is_provided, bool _is_shadow, bool _is_cache_placeholder) {
    std::lock_guard<std::mutex> its_registration_lock(event_registration_mutex_);

    auto determine_event_reliability = [this, &_service, &_instance,
                                        &_notifier, &_reliability]() {
        reliability_type_e its_reliability =
                configuration_->get_event_reliability(_service, _instance, _notifier);
        if (its_reliability != reliability_type_e::RT_UNKNOWN) {
            // event was explicitly configured -> overwrite value passed via API
            return its_reliability;
        } else if (_reliability != reliability_type_e::RT_UNKNOWN) {
            // use value provided via API
            return _reliability;
        } else { // automatic mode, user service' reliability
            return configuration_->get_service_reliability(_service, _instance);
        }
    };

    std::shared_ptr<event> its_event = find_event(_service, _instance, _notifier);
    bool transfer_subscriptions_from_any_event(false);
    if (its_event) {
        if (!its_event->is_cache_placeholder()) {
            if (_type == its_event->get_type()
                    || its_event->get_type() == event_type_e::ET_UNKNOWN) {
                if (_is_provided) {
                    its_event->set_provided(true);
                    its_event->set_reliability(determine_event_reliability());
                }
                if (_is_shadow && _is_provided) {
                    its_event->set_shadow(_is_shadow);
                }
                if (_client == host_->get_client() && _is_provided) {
                    its_event->set_shadow(false);
                    its_event->set_update_on_change(_update_on_change);
                }
                for (auto eg : _eventgroups) {
                    its_event->add_eventgroup(eg);
                }
                transfer_subscriptions_from_any_event = true;
            } else {
#ifdef VSOMEIP_ENABLE_COMPAT
                if (!(its_event->get_type() == event_type_e::ET_SELECTIVE_EVENT
                        && _type == event_type_e::ET_EVENT))
#endif
                    VSOMEIP_ERROR << "Event registration update failed. "
                            "Specified arguments do not match existing registration.";
            }
        } else {
            // the found event was a placeholder for caching.
            // update it with the real values
            if (_type != event_type_e::ET_FIELD) {
                // don't cache payload for non-fields
                its_event->unset_payload(true);
            }
            if (_is_shadow && _is_provided) {
                its_event->set_shadow(_is_shadow);
            }
            if (_client == host_->get_client() && _is_provided) {
                its_event->set_shadow(false);
                its_event->set_update_on_change(_update_on_change);
            }
            its_event->set_type(_type);
            its_event->set_reliability(determine_event_reliability());
            its_event->set_provided(_is_provided);
            its_event->set_cache_placeholder(false);
            std::shared_ptr<serviceinfo> its_service = find_service(_service, _instance);
            if (its_service) {
                its_event->set_version(its_service->get_major());
            }
            if (_eventgroups.size() == 0) { // No eventgroup specified
                std::set<eventgroup_t> its_eventgroups;
                its_eventgroups.insert(_notifier);
                its_event->set_eventgroups(its_eventgroups);
            } else {
                for (auto eg : _eventgroups) {
                    its_event->add_eventgroup(eg);
                }
            }

            its_event->set_epsilon_change_function(_epsilon_change_func);
            its_event->set_change_resets_cycle(_change_resets_cycle);
            its_event->set_update_cycle(_cycle);
        }
    } else {
        its_event = std::make_shared<event>(this, _is_shadow);
        its_event->set_service(_service);
        its_event->set_instance(_instance);
        its_event->set_event(_notifier);
        its_event->set_type(_type);
        its_event->set_reliability(determine_event_reliability());
        its_event->set_provided(_is_provided);
        its_event->set_cache_placeholder(_is_cache_placeholder);
        std::shared_ptr<serviceinfo> its_service = find_service(_service, _instance);
        if (its_service) {
            its_event->set_version(its_service->get_major());
        }

        if (_eventgroups.size() == 0) { // No eventgroup specified
            std::set<eventgroup_t> its_eventgroups;
            its_eventgroups.insert(_notifier);
            its_event->set_eventgroups(its_eventgroups);
        } else {
            its_event->set_eventgroups(_eventgroups);
        }

        if ((_is_shadow || is_routing_manager()) && !_epsilon_change_func) {
            std::shared_ptr<debounce_filter_impl_t> its_debounce
                = configuration_->get_debounce(host_->get_name(), _service, _instance, _notifier);
            if (its_debounce) {
                std::stringstream its_debounce_parameters;
                its_debounce_parameters << "(on_change="
                        << (its_debounce->on_change_ ? "true" : "false")
                        << ", ignore=[ ";
                for (auto i : its_debounce->ignore_)
                   its_debounce_parameters << "(" << std::dec << i.first
                           << ", " << std::hex << (int)i.second << ") ";
                its_debounce_parameters << "], interval="
                        << std::dec << its_debounce->interval_ << ")";

                VSOMEIP_WARNING << "Using debounce configuration for "
                        << " SOME/IP event "
                        << std::hex << std::setw(4) << std::setfill('0')
                        << _service << "."
                        << std::hex << std::setw(4) << std::setfill('0')
                        << _instance << "."
                        << std::hex << std::setw(4) << std::setfill('0')
                        << _notifier << "."
                        << " Debounce parameters: "
                        << its_debounce_parameters.str();

                _epsilon_change_func = [its_debounce](
                    const std::shared_ptr<payload> &_old,
                    const std::shared_ptr<payload> &_new) {

                    bool is_changed(false), is_elapsed(false);

                    // Check whether we should forward because of changed data
                    if (its_debounce->on_change_) {
                        length_t its_min_length, its_max_length;

                        if (_old->get_length() < _new->get_length()) {
                            its_min_length = _old->get_length();
                            its_max_length = _new->get_length();
                        } else {
                            its_min_length = _new->get_length();
                            its_max_length = _old->get_length();
                        }

                        // Check whether all additional bytes (if any) are excluded
                        for (length_t i = its_min_length; i < its_max_length; i++) {
                            auto j = its_debounce->ignore_.find(i);
                            // A change is detected when an additional byte is not
                            // excluded at all or if its exclusion does not cover all
                            // bits
                            if (j == its_debounce->ignore_.end() || j->second != 0xFF) {
                                is_changed = true;
                                break;
                            }
                        }

                        if (!is_changed) {
                            const byte_t *its_old = _old->get_data();
                            const byte_t *its_new = _new->get_data();
                            for (length_t i = 0; i < its_min_length; i++) {
                                auto j = its_debounce->ignore_.find(i);
                                if (j == its_debounce->ignore_.end()) {
                                    if (its_old[i] != its_new[i]) {
                                        is_changed = true;
                                        break;
                                    }
                                } else if (j->second != 0xFF) {
                                    if ((its_old[i] & ~(j->second)) != (its_new[i] & ~(j->second))) {
                                        is_changed = true;
                                        break;
                                    }
                                }
                            }
                        }
                    }

                    if (its_debounce->interval_ > -1) {
                        // Check whether we should forward because of the elapsed time since
                        // we did last time
                        std::chrono::steady_clock::time_point its_current
                            = std::chrono::steady_clock::now();
                        int64_t elapsed = std::chrono::duration_cast<std::chrono::milliseconds>(
                                           its_current - its_debounce->last_forwarded_).count();
                        is_elapsed = (its_debounce->last_forwarded_ == std::chrono::steady_clock::time_point::max()
                                || elapsed >= its_debounce->interval_);
                        if (is_elapsed || (is_changed && its_debounce->on_change_resets_interval_))
                            its_debounce->last_forwarded_ = its_current;
                    }
                    return (is_changed || is_elapsed);
                };

                // Create a new callback for this client if filter interval is used
                register_debounce(its_debounce, _client, its_event);
            } else {
<<<<<<< HEAD
                if ((_type != vsomeip_v3::event_type_e::ET_EVENT) && !_is_shadow && is_routing_manager()) {
=======
                if (_is_shadow || !is_routing_manager()) {
>>>>>>> 0b83e24d
                    _epsilon_change_func = [](const std::shared_ptr<payload> &_old,
                                        const std::shared_ptr<payload> &_new) {
                        (void)_old;
                        (void)_new;
                        return true;
                    };
                }
            }
        }

        its_event->set_epsilon_change_function(_epsilon_change_func);
        its_event->set_change_resets_cycle(_change_resets_cycle);
        its_event->set_update_cycle(_cycle);
        its_event->set_update_on_change(_update_on_change);

        if (_is_provided) {
            transfer_subscriptions_from_any_event = true;
        }
    }

    if (transfer_subscriptions_from_any_event) {
        // check if someone subscribed to ANY_EVENT and the subscription
        // was stored in the cache placeholder. Move the subscribers
        // into new event
        std::shared_ptr<event> its_any_event =
                find_event(_service, _instance, ANY_EVENT);
        if (its_any_event) {
            std::set<eventgroup_t> any_events_eventgroups =
                    its_any_event->get_eventgroups();
            for (eventgroup_t eventgroup : _eventgroups) {
                auto found_eg = any_events_eventgroups.find(eventgroup);
                if (found_eg != any_events_eventgroups.end()) {
                    std::set<client_t> its_any_event_subscribers =
                            its_any_event->get_subscribers(eventgroup);
                    for (const client_t subscriber : its_any_event_subscribers) {
                        its_event->add_subscriber(eventgroup, nullptr, subscriber, true);
                    }
                }
            }
        }
    }
    if(!_is_cache_placeholder) {
        its_event->add_ref(_client, _is_provided);
    }

    for (auto eg : _eventgroups) {
        std::shared_ptr<eventgroupinfo> its_eventgroupinfo
            = find_eventgroup(_service, _instance, eg);
        if (!its_eventgroupinfo) {
            its_eventgroupinfo = std::make_shared<eventgroupinfo>();
            its_eventgroupinfo->set_service(_service);
            its_eventgroupinfo->set_instance(_instance);
            its_eventgroupinfo->set_eventgroup(eg);
            its_eventgroupinfo->set_max_remote_subscribers(
                    configuration_->get_max_remote_subscribers());
            std::lock_guard<std::mutex> its_lock(eventgroups_mutex_);
            eventgroups_[_service][_instance][eg] = its_eventgroupinfo;
        }
        its_eventgroupinfo->add_event(its_event);
    }

    std::lock_guard<std::mutex> its_lock(events_mutex_);
    events_[_service][_instance][_notifier] = its_event;
}

void routing_manager_base::unregister_event(client_t _client, service_t _service, instance_t _instance,
            event_t _event, bool _is_provided) {
    (void)_client;
    std::shared_ptr<event> its_unrefed_event;
    {
        std::lock_guard<std::mutex> its_lock(events_mutex_);
        auto found_service = events_.find(_service);
        if (found_service != events_.end()) {
            auto found_instance = found_service->second.find(_instance);
            if (found_instance != found_service->second.end()) {
                auto found_event = found_instance->second.find(_event);
                if (found_event != found_instance->second.end()) {
                    auto its_event = found_event->second;
                    its_event->remove_ref(_client, _is_provided);
                    if (!its_event->has_ref()) {
                        its_unrefed_event = its_event;
                        found_instance->second.erase(found_event);
                    } else if (_is_provided) {
                        its_event->set_provided(false);
                    }
                }
            }
        }
    }
    if (its_unrefed_event) {
        auto its_eventgroups = its_unrefed_event->get_eventgroups();
        for (auto eg : its_eventgroups) {
            std::shared_ptr<eventgroupinfo> its_eventgroup_info
                = find_eventgroup(_service, _instance, eg);
            if (its_eventgroup_info) {
                its_eventgroup_info->remove_event(its_unrefed_event);
                if (0 == its_eventgroup_info->get_events().size()) {
                    remove_eventgroup_info(_service, _instance, eg);
                }
            }
        }
    }
}

std::set<std::shared_ptr<event>> routing_manager_base::find_events(
        service_t _service, instance_t _instance,
        eventgroup_t _eventgroup) const {
    std::lock_guard<std::mutex> its_lock(eventgroups_mutex_);
    std::set<std::shared_ptr<event> > its_events;
    auto found_service = eventgroups_.find(_service);
    if (found_service != eventgroups_.end()) {
        auto found_instance = found_service->second.find(_instance);
        if (found_instance != found_service->second.end()) {
            auto found_eventgroup = found_instance->second.find(_eventgroup);
            if (found_eventgroup != found_instance->second.end()) {
                return found_eventgroup->second->get_events();
            }
        }
    }
    return its_events;
}

std::vector<event_t> routing_manager_base::find_events(
        service_t _service, instance_t _instance) const {
    std::vector<event_t> its_events;
    std::lock_guard<std::mutex> its_lock(events_mutex_);
    const auto found_service = events_.find(_service);
    if (found_service != events_.end()) {
        const auto found_instance = found_service->second.find(_instance);
        if (found_instance != found_service->second.end()) {
            for (const auto& e : found_instance->second) {
                its_events.push_back(e.first);
            }
        }
    }
    return its_events;
}

bool routing_manager_base::is_response_allowed(client_t _sender, service_t _service,
        instance_t _instance, method_t _method) {

    if (!configuration_->is_security_enabled()
        || !configuration_->is_local_routing()) {
        return true;
    }

    {
        std::lock_guard<std::mutex> its_lock(local_services_mutex_);
        if (_sender == find_local_client_unlocked(_service, _instance)) {
            // sender is still offering the service
            return true;
        }

        auto found_service = local_services_history_.find(_service);
        if (found_service != local_services_history_.end()) {
           auto found_instance = found_service->second.find(_instance);
           if (found_instance != found_service->second.end()) {
               auto found_client = found_instance->second.find(_sender);
               if (found_client != found_instance->second.end()) {
                   // sender was offering the service and is still connected
                   return true;
               }
           }
        }
    }

    // service is now offered by another client
    // or service is not offered at all
    std::string security_mode_text = "!";
    if (!configuration_->is_security_audit()) {
        security_mode_text = ", but will be allowed due to audit mode is active!";
    }

    VSOMEIP_WARNING << "vSomeIP Security: Client 0x" << std::hex << get_client()
            << " : routing_manager_base::is_response_allowed: "
            << "received a response from client 0x" << _sender
            << " which does not offer service/instance/method "
            << _service << "/" << _instance << "/" << _method
            << security_mode_text;

    return !configuration_->is_security_audit();
}

bool routing_manager_base::is_subscribe_to_any_event_allowed(
        const vsomeip_sec_client_t *_sec_client, client_t _client,
        service_t _service, instance_t _instance, eventgroup_t _eventgroup) {

    bool is_allowed(true);

    auto its_eventgroup = find_eventgroup(_service, _instance, _eventgroup);
    if (its_eventgroup) {
        for (const auto& e : its_eventgroup->get_events()) {
            if (VSOMEIP_SEC_OK != configuration_->get_security()->is_client_allowed_to_access_member(
                    _sec_client, _service, _instance, e->get_event())) {
                VSOMEIP_WARNING << "vSomeIP Security: Client 0x" << std::hex
                    << _client << " : routing_manager_base::is_subscribe_to_any_event_allowed: "
                    << "subscribes to service/instance/event "
                    << _service << "/" << _instance << "/" << e->get_event()
                    << " which violates the security policy!";
                is_allowed = false;
                break;
            }
        }
    }

    return is_allowed;
}

void routing_manager_base::add_known_client(client_t _client, const std::string &_client_host) {
#if !defined(VSOMEIP_DISABLE_SECURITY) && (defined(__linux__) || defined(ANDROID))
    std::lock_guard<std::mutex> lazy_lock(add_known_client_mutex_);
    if (configuration_->is_security_enabled() && !configuration_->is_security_external()) {
        //Ignore if we have already loaded the policy extension
        policy_manager_impl::policy_loaded_e policy_loaded
            = configuration_->get_policy_manager()->is_policy_extension_loaded(_client_host);

        if (policy_loaded == policy_manager_impl::policy_loaded_e::POLICY_PATH_FOUND_AND_NOT_LOADED)
        {
            if (configuration_->lazy_load_security(_client_host)) {
                VSOMEIP_INFO << __func__ << " vSomeIP Security: Loaded security policies for host: "
                        << _client_host
                        << " at UID/GID: " << std::dec << getuid() << "/" << getgid();
            }
        } else if (policy_loaded == policy_manager_impl::policy_loaded_e::POLICY_PATH_INEXISTENT) {
            if (configuration_->lazy_load_security(_client_host))
            {
                VSOMEIP_INFO << __func__ << " vSomeIP Security: Loaded security policies for host: "
                    << _client_host
                    << " at UID/GID: " << std::dec << getuid() << "/" << getgid();
            } else if (configuration_->lazy_load_security(get_client_host())) { //necessary for lazy loading from inside android container
                VSOMEIP_INFO << __func__ << " vSomeIP Security: Loaded security policies for host: "
                    << get_client_host()
                    << " at UID/GID: " << std::dec << getuid() << "/" << getgid();
            }
        }
    }
#endif
    std::lock_guard<std::mutex> its_lock(known_clients_mutex_);
    known_clients_[_client] = _client_host;
}

void routing_manager_base::subscribe(client_t _client,
        const vsomeip_sec_client_t *_sec_client,
        service_t _service, instance_t _instance,
        eventgroup_t _eventgroup, major_version_t _major,
        event_t _event, const std::shared_ptr<debounce_filter_impl_t> &_filter) {

    (void)_major;
    (void)_sec_client;

    std::set<event_t> its_already_subscribed_events;
    bool inserted = insert_subscription(_service, _instance, _eventgroup,
            _event, _filter, _client, &its_already_subscribed_events);
    if (inserted) {
        notify_one_current_value(_client, _service, _instance, _eventgroup,
                _event, its_already_subscribed_events);
    }
}

void routing_manager_base::unsubscribe(client_t _client,
        const vsomeip_sec_client_t *_sec_client,
        service_t _service, instance_t _instance, eventgroup_t _eventgroup,
        event_t _event) {

    (void)_sec_client;

    if (_event != ANY_EVENT) {
        auto its_event = find_event(_service, _instance, _event);
        if (its_event) {
            its_event->remove_subscriber(_eventgroup, _client);
        }
    } else {
        auto its_eventgroup = find_eventgroup(_service, _instance, _eventgroup);
        if (its_eventgroup) {
            for (const auto &e : its_eventgroup->get_events()) {
                if (e)
                    e->remove_subscriber(_eventgroup, _client);
            }
        }
    }
}

void routing_manager_base::notify(service_t _service, instance_t _instance,
            event_t _event, std::shared_ptr<payload> _payload,
            bool _force) {

    std::shared_ptr<event> its_event = find_event(_service, _instance, _event);
    if (its_event) {
        its_event->set_payload(_payload, _force);
    } else {
        VSOMEIP_WARNING << "Attempt to update the undefined event/field ["
            << std::hex << _service << "." << _instance << "." << _event
            << "]";
    }
}

void routing_manager_base::notify_one(service_t _service, instance_t _instance,
            event_t _event, std::shared_ptr<payload> _payload,
            client_t _client, bool _force
#ifdef VSOMEIP_ENABLE_COMPAT
            , bool _remote_subscriber
#endif
            ) {
    std::shared_ptr<event> its_event = find_event(_service, _instance, _event);
    if (its_event) {
        // Event is valid for service/instance
        bool found_eventgroup(false);
        bool already_subscribed(false);
#ifdef VSOMEIP_ENABLE_COMPAT
        eventgroup_t valid_group = 0;
        subscription_state_e its_subscription_state(subscription_state_e::SUBSCRIPTION_NOT_ACKNOWLEDGED);
#endif
        // Iterate over all groups of the event to ensure at least
        // one valid eventgroup for service/instance exists.
        for (auto its_group : its_event->get_eventgroups()) {
            auto its_eventgroup = find_eventgroup(_service, _instance, its_group);
            if (its_eventgroup) {
                // Eventgroup is valid for service/instance
                found_eventgroup = true;
#ifdef VSOMEIP_ENABLE_COMPAT
                valid_group = its_group;
                its_subscription_state = get_incoming_subscription_state(_client, _service,
                        _instance, valid_group, _event);
#endif
                if (ep_mgr_->find_local(_client)) {
                    already_subscribed = its_event->has_subscriber(its_group, _client);
#ifdef VSOMEIP_ENABLE_COMPAT
                } else if (subscription_state_e::IS_SUBSCRIBING != its_subscription_state
                        || _remote_subscriber) {
                    // Remotes always needs to be marked as subscribed here if they are not currently subscribing
#else
                } else {
                    // Remotes always needs to be marked as subscribed here
#endif
                    already_subscribed = true;
                }
                break;
            }
        }
        if (found_eventgroup) {
            if (already_subscribed) {
                its_event->set_payload(_payload, _client, _force);
            }
#ifdef VSOMEIP_ENABLE_COMPAT
            else {
                // cache notification if subscription is in progress
                if (subscription_state_e::IS_SUBSCRIBING == its_subscription_state) {
                    VSOMEIP_INFO << "routing_manager_base::notify_one("
                        << std::hex << std::setfill('0')
                        << std::setw(4) << _client << "): ["
                        << std::setw(4) << _service << "."
                        << std::setw(4) << _instance << "."
                        << std::setw(4) << valid_group << "."
                        << std::setw(4) << _event << "]"
                        << " insert pending notification!";
                    std::shared_ptr<message> its_notification
                        = runtime::get()->create_notification();
                    its_notification->set_service(_service);
                    its_notification->set_instance(_instance);
                    its_notification->set_method(_event);
                    its_notification->set_payload(_payload);
                    auto service_info = find_service(_service, _instance);
                    if (service_info) {
                        its_notification->set_interface_version(service_info->get_major());
                    }
                    {
                        std::lock_guard<std::recursive_mutex> its_lock(pending_notify_ones_mutex_);
                        pending_notify_ones_[_service][_instance][valid_group] = its_notification;
                    }
                }
            }
#endif
        }
    } else {
        VSOMEIP_WARNING << "Attempt to update the undefined event/field ["
            << std::hex << _service << "." << _instance << "." << _event
            << "]";
    }
}

#ifdef VSOMEIP_ENABLE_COMPAT
void routing_manager_base::send_pending_notify_ones(service_t _service, instance_t _instance,
            eventgroup_t _eventgroup, client_t _client, bool _remote_subscriber) {
    std::lock_guard<std::recursive_mutex> its_lock(pending_notify_ones_mutex_);
    auto its_service = pending_notify_ones_.find(_service);
    if (its_service != pending_notify_ones_.end()) {
        auto its_instance = its_service->second.find(_instance);
        if (its_instance != its_service->second.end()) {
            auto its_group = its_instance->second.find(_eventgroup);
            if (its_group != its_instance->second.end()) {
                VSOMEIP_INFO << "routing_manager_base::send_pending_notify_ones("
                    << std::hex << std::setfill('0')
                    << std::setw(4) << _client << "): ["
                    << std::setw(4) << _service << "."
                    << std::setw(4) << _instance << "."
                    << std::setw(4) << _eventgroup << "."
                    << std::setw(4) << its_group->second->get_method() << "]";

                notify_one(_service, _instance, its_group->second->get_method(),
                        its_group->second->get_payload(), _client, false, _remote_subscriber);
                its_instance->second.erase(_eventgroup);
            }
        }
    }
}
#endif

void routing_manager_base::unset_all_eventpayloads(service_t _service,
                                                   instance_t _instance) {
    std::set<std::shared_ptr<event>> its_events;
    {
        std::lock_guard<std::mutex> its_lock(eventgroups_mutex_);
        const auto found_service = eventgroups_.find(_service);
        if (found_service != eventgroups_.end()) {
            const auto found_instance = found_service->second.find(_instance);
            if (found_instance != found_service->second.end()) {
                for (const auto &eventgroupinfo : found_instance->second) {
                    for (const auto &event : eventgroupinfo.second->get_events()) {
                        its_events.insert(event);
                    }
                }
            }
        }
    }
    for (const auto &e : its_events) {
        e->unset_payload(true);
    }
}

void routing_manager_base::unset_all_eventpayloads(service_t _service,
                                                   instance_t _instance,
                                                   eventgroup_t _eventgroup) {
    std::set<std::shared_ptr<event>> its_events;
    {
        std::lock_guard<std::mutex> its_lock(eventgroups_mutex_);
        const auto found_service = eventgroups_.find(_service);
        if (found_service != eventgroups_.end()) {
            const auto found_instance = found_service->second.find(_instance);
            if (found_instance != found_service->second.end()) {
                const auto found_eventgroup = found_instance->second.find(_eventgroup);
                if (found_eventgroup != found_instance->second.end()) {
                    for (const auto &event : found_eventgroup->second->get_events()) {
                        its_events.insert(event);
                    }
                }
            }
        }
    }
    for (const auto &e : its_events) {
        e->unset_payload(true);
    }
}

void routing_manager_base::notify_one_current_value(
        client_t _client, service_t _service, instance_t _instance,
        eventgroup_t _eventgroup, event_t _event,
        const std::set<event_t> &_events_to_exclude) {
    if (_event != ANY_EVENT) {
        std::shared_ptr<event> its_event = find_event(_service, _instance, _event);
        if (its_event && its_event->is_field())
            its_event->notify_one(_client, false);
    } else {
        auto its_eventgroup = find_eventgroup(_service, _instance, _eventgroup);
        if (its_eventgroup) {
            std::set<std::shared_ptr<event> > its_events = its_eventgroup->get_events();
            for (const auto &e : its_events) {
                if (e->is_field()
                        && _events_to_exclude.find(e->get_event())
                                == _events_to_exclude.end()) {
                    e->notify_one(_client, false);
                }
            }
        }
    }
}

bool routing_manager_base::send(client_t _client,
        std::shared_ptr<message> _message, bool _force) {
    bool is_sent(false);
    if (utility::is_request(_message->get_message_type())) {
        _message->set_client(_client);
    }

    std::shared_ptr<serializer> its_serializer(get_serializer());
    if (its_serializer->serialize(_message.get())) {
        is_sent = send(_client, its_serializer->get_data(),
                its_serializer->get_size(), _message->get_instance(),
                _message->is_reliable(), get_client(), get_sec_client(),
                0, false, _force);
        its_serializer->reset();
        put_serializer(its_serializer);
    } else {
        VSOMEIP_ERROR << "Failed to serialize message. Check message size!";
    }
    return is_sent;
}

// ********************************* PROTECTED **************************************
std::shared_ptr<serviceinfo> routing_manager_base::create_service_info(
        service_t _service, instance_t _instance, major_version_t _major,
        minor_version_t _minor, ttl_t _ttl, bool _is_local_service) {
    std::shared_ptr<serviceinfo> its_info =
            std::make_shared<serviceinfo>(_service, _instance,
                    _major, _minor, _ttl, _is_local_service);
    {
        std::lock_guard<std::mutex> its_lock(services_mutex_);
        services_[_service][_instance] = its_info;
    }
    if (!_is_local_service) {
        std::lock_guard<std::mutex> its_lock(services_remote_mutex_);
        services_remote_[_service][_instance] = its_info;
    }
    return its_info;
}

std::shared_ptr<serviceinfo> routing_manager_base::find_service(
        service_t _service, instance_t _instance) const {
    std::shared_ptr<serviceinfo> its_info;
    std::lock_guard<std::mutex> its_lock(services_mutex_);
    auto found_service = services_.find(_service);
    if (found_service != services_.end()) {
        auto found_instance = found_service->second.find(_instance);
        if (found_instance != found_service->second.end()) {
            its_info = found_instance->second;
        }
    }
    return its_info;
}

void routing_manager_base::clear_service_info(service_t _service, instance_t _instance,
        bool _reliable) {
    std::shared_ptr<serviceinfo> its_info(find_service(_service, _instance));
    if (!its_info) {
        return;
    }

    bool deleted_instance(false);
    bool deleted_service(false);
    {
        std::lock_guard<std::mutex> its_lock(services_mutex_);

        // Clear service_info and service_group
        std::shared_ptr<endpoint> its_empty_endpoint;
        if (!its_info->get_endpoint(!_reliable)) {
            if (1 >= services_[_service].size()) {
                services_.erase(_service);
                deleted_service = true;
            } else {
                services_[_service].erase(_instance);
                deleted_instance = true;
            }
        } else {
            its_info->set_endpoint(its_empty_endpoint, _reliable);
        }
    }

    if ((deleted_instance || deleted_service) && !its_info->is_local()) {
        std::lock_guard<std::mutex> its_lock(services_remote_mutex_);
        if (deleted_service) {
            services_remote_.erase(_service);
        } else if (deleted_instance) {
            services_remote_[_service].erase(_instance);
        }
    }
}

services_t routing_manager_base::get_services() const {
    std::lock_guard<std::mutex> its_lock(services_mutex_);
    return services_;
}

services_t routing_manager_base::get_services_remote() const {
    std::lock_guard<std::mutex> its_lock(services_remote_mutex_);
    return services_remote_;
}

bool routing_manager_base::is_available(service_t _service, instance_t _instance,
        major_version_t _major) {
    bool available(false);
    std::lock_guard<std::mutex> its_lock(local_services_mutex_);
    auto its_service = local_services_.find(_service);
    if (its_service != local_services_.end()) {
        if (_instance == ANY_INSTANCE) {
            return true;
        }
        auto its_instance = its_service->second.find(_instance);
        if (its_instance != its_service->second.end()) {
            if (_major == ANY_MAJOR) {
                return true;
            }
            if (std::get<0>(its_instance->second) == _major) {
                available = true;
            }
        }
    }
    return available;
}

std::set<client_t> routing_manager_base::find_local_clients(service_t _service, instance_t _instance) {
    std::set<client_t> its_clients;
    std::lock_guard<std::mutex> its_lock(local_services_mutex_);
    auto its_service = local_services_.find(_service);
    if (its_service != local_services_.end()) {
        if (_instance == ANY_INSTANCE) {
            for (auto its_instance : its_service->second) {
                its_clients.insert(std::get<2>(its_instance.second));
           }
        } else {
            auto its_instance = its_service->second.find(_instance);
            if (its_instance != its_service->second.end()) {
                its_clients.insert(std::get<2>(its_instance->second));
            }
        }
    }
    return its_clients;
}

client_t routing_manager_base::find_local_client(service_t _service,
                                                 instance_t _instance) const {
    std::lock_guard<std::mutex> its_lock(local_services_mutex_);
    return find_local_client_unlocked(_service, _instance);
}

client_t routing_manager_base::find_local_client_unlocked(service_t _service,
                                                 instance_t _instance) const {
    client_t its_client(VSOMEIP_ROUTING_CLIENT);
    auto its_service = local_services_.find(_service);
    if (its_service != local_services_.end()) {
        auto its_instance = its_service->second.find(_instance);
        if (its_instance != its_service->second.end()) {
            its_client = std::get<2>(its_instance->second);
        }
    }
    return its_client;
}

void routing_manager_base::remove_local(client_t _client, bool _remove_uid) {
    remove_local(_client, get_subscriptions(_client), _remove_uid);
}

void routing_manager_base::remove_local(client_t _client,
                  const std::set<std::tuple<service_t, instance_t, eventgroup_t>>& _subscribed_eventgroups,
                  bool _remove_sec_client) {

    vsomeip_sec_client_t its_sec_client;
    configuration_->get_policy_manager()->get_client_to_sec_client_mapping(_client, its_sec_client);

    if (_remove_sec_client) {
        configuration_->get_policy_manager()->remove_client_to_sec_client_mapping(_client);
    }
    for (auto its_subscription : _subscribed_eventgroups) {
        host_->on_subscription(std::get<0>(its_subscription), std::get<1>(its_subscription),
                std::get<2>(its_subscription), _client,
                &its_sec_client, get_env(_client),
                false, [](const bool _subscription_accepted){ (void)_subscription_accepted; });
        routing_manager_base::unsubscribe(_client, &its_sec_client, std::get<0>(its_subscription),
                std::get<1>(its_subscription), std::get<2>(its_subscription), ANY_EVENT);
    }
    ep_mgr_->remove_local(_client);
    {
        std::lock_guard<std::mutex> its_lock(local_services_mutex_);
        // Finally remove all services that are implemented by the client.
        std::set<std::pair<service_t, instance_t>> its_services;
        for (const auto& s : local_services_) {
            for (const auto& i : s.second) {
                if (std::get<2>(i.second) == _client) {
                    its_services.insert({ s.first, i.first });
                    host_->on_availability(s.first, i.first, availability_state_e::AS_UNAVAILABLE,
                            std::get<0>(i.second), std::get<1>(i.second));
                }
            }
        }

        for (auto& si : its_services) {
            local_services_[si.first].erase(si.second);
            if (local_services_[si.first].size() == 0)
                local_services_.erase(si.first);
        }

        // remove disconnected client from offer service history
        std::set<std::tuple<service_t, instance_t, client_t>> its_clients;
        for (const auto& s : local_services_history_) {
            for (const auto& i : s.second) {
                for (const auto& c : i.second) {
                    if (c == _client) {
                        its_clients.insert(std::make_tuple(s.first, i.first, c));
                    }
                }
            }
        }

        for (auto& sic : its_clients) {
            local_services_history_[std::get<0>(sic)][std::get<1>(sic)].erase(std::get<2>(sic));
            if (local_services_history_[std::get<0>(sic)][std::get<1>(sic)].size() == 0) {
                local_services_history_.erase(std::get<0>(sic));
            }
        }
    }
}

std::shared_ptr<event> routing_manager_base::find_event(service_t _service,
        instance_t _instance, event_t _event) const {
    std::lock_guard<std::mutex> its_lock(events_mutex_);
    std::shared_ptr<event> its_event;
    auto find_service = events_.find(_service);
    if (find_service != events_.end()) {
        auto find_instance = find_service->second.find(_instance);
        if (find_instance != find_service->second.end()) {
            auto find_event = find_instance->second.find(_event);
            if (find_event != find_instance->second.end()) {
                its_event = find_event->second;
            }
        }
    }
    return its_event;
}

std::set<std::shared_ptr<eventgroupinfo> >
routing_manager_base::find_eventgroups(
        service_t _service, instance_t _instance) const {

    std::set<std::shared_ptr<eventgroupinfo> > its_eventgroups;

    std::lock_guard<std::mutex> its_lock{eventgroups_mutex_};
    auto found_service = eventgroups_.find(_service);
    if (found_service != eventgroups_.end()) {
        auto found_instance = found_service->second.find(_instance);
        if (found_instance != found_service->second.end()) {
            for (const auto &e : found_instance->second)
                its_eventgroups.insert(e.second);
        }
    }

    return its_eventgroups;
}

std::shared_ptr<eventgroupinfo> routing_manager_base::find_eventgroup(
        service_t _service, instance_t _instance,
        eventgroup_t _eventgroup) const {
    std::lock_guard<std::mutex> its_lock(eventgroups_mutex_);

    std::shared_ptr<eventgroupinfo> its_info(nullptr);
    auto found_service = eventgroups_.find(_service);
    if (found_service != eventgroups_.end()) {
        auto found_instance = found_service->second.find(_instance);
        if (found_instance != found_service->second.end()) {
            auto found_eventgroup = found_instance->second.find(_eventgroup);
            if (found_eventgroup != found_instance->second.end()) {
                its_info = found_eventgroup->second;
                std::shared_ptr<serviceinfo> its_service_info
                    = find_service(_service, _instance);
                if (its_service_info) {
                    std::string its_multicast_address;
                    uint16_t its_multicast_port;
                    if (configuration_->get_multicast(_service, _instance,
                            _eventgroup,
                            its_multicast_address, its_multicast_port)) {
                        try {
                            its_info->set_multicast(
                                    boost::asio::ip::address::from_string(
                                            its_multicast_address),
                                    its_multicast_port);
                        }
                        catch (...) {
                            VSOMEIP_ERROR << "Eventgroup ["
                                << std::hex << std::setw(4) << std::setfill('0')
                                << _service << "." << _instance << "." << _eventgroup
                                << "] is configured as multicast, but no valid "
                                       "multicast address is configured!";
                        }
                    }

                    // LB: THIS IS STRANGE. A "FIND" - METHOD SHOULD NOT ADD INFORMATION...
                    its_info->set_major(its_service_info->get_major());
                    its_info->set_ttl(its_service_info->get_ttl());
                    its_info->set_threshold(configuration_->get_threshold(
                            _service, _instance, _eventgroup));
                }
            }
        }
    }
    return its_info;
}

void routing_manager_base::remove_eventgroup_info(service_t _service,
        instance_t _instance, eventgroup_t _eventgroup) {
    std::lock_guard<std::mutex> its_lock(eventgroups_mutex_);
    auto found_service = eventgroups_.find(_service);
    if (found_service != eventgroups_.end()) {
        auto found_instance = found_service->second.find(_instance);
        if (found_instance != found_service->second.end()) {
            found_instance->second.erase(_eventgroup);
        }
    }
}

bool routing_manager_base::send_local_notification(client_t _client,
        const byte_t *_data, uint32_t _size, instance_t _instance,
        bool _reliable, uint8_t _status_check, bool _force) {
#ifdef USE_DLT
    bool has_local(false);
#endif
    (void)_client;
    bool has_remote(false);
    service_t its_service = bithelper::read_uint16_be(&_data[VSOMEIP_SERVICE_POS_MIN]);
    method_t its_method   = bithelper::read_uint16_be(&_data[VSOMEIP_METHOD_POS_MIN]);

    std::shared_ptr<event> its_event = find_event(its_service, _instance, its_method);
    if (its_event && !its_event->is_shadow()) {
        for (auto its_client : its_event->get_filtered_subscribers(_force)) {

            // local
            if (its_client == VSOMEIP_ROUTING_CLIENT) {
                has_remote = true;
                continue;
            }
#ifdef USE_DLT
            else {
                has_local = true;
            }
#endif

            std::shared_ptr<endpoint> its_local_target = ep_mgr_->find_local(its_client);
            if (its_local_target) {
                send_local(its_local_target, its_client, _data, _size, _instance, _reliable,
                           protocol::id_e::SEND_ID, _status_check);
            }
        }
    }
#ifdef USE_DLT
    // Trace the message if a local client but will _not_ be forwarded to the routing manager
    if (has_local && !has_remote) {
        trace::header its_header;
        if (its_header.prepare(nullptr, true, _instance))
            tc_->trace(its_header.data_, VSOMEIP_TRACE_HEADER_SIZE,
                    _data, _size);
    }
#endif
    return has_remote;
}

bool routing_manager_base::send_local(
        std::shared_ptr<endpoint> &_target, client_t _client,
        const byte_t *_data, uint32_t _size, instance_t _instance,
        bool _reliable, protocol::id_e _command, uint8_t _status_check) const {

    bool has_sent(false);

    protocol::send_command its_command(_command);
    its_command.set_client(get_client());
    its_command.set_instance(_instance);
    its_command.set_reliable(_reliable);
    its_command.set_status(_status_check);
    its_command.set_target(_client);
    its_command.set_message(std::vector<byte_t>(_data, _data + _size));

    std::vector<byte_t> its_buffer;
    protocol::error_e its_error;
    its_command.serialize(its_buffer, its_error);
    if (its_error == protocol::error_e::ERROR_OK) {
        has_sent = _target->send(&its_buffer[0], uint32_t(its_buffer.size()));
    }

    return has_sent;
}

bool routing_manager_base::insert_subscription(
        service_t _service, instance_t _instance, eventgroup_t _eventgroup,
        event_t _event, const std::shared_ptr<debounce_filter_impl_t> &_filter,
        client_t _client, std::set<event_t> *_already_subscribed_events) {

    bool is_inserted(false);
    if (_event != ANY_EVENT) { // subscribe to specific event
        std::shared_ptr<event> its_event = find_event(_service, _instance, _event);
        if (its_event) {
            is_inserted = its_event->add_subscriber(_eventgroup, _filter, _client,
                    host_->is_routing());
        } else {
            VSOMEIP_WARNING << "routing_manager_base::insert_subscription("
                << std::hex << std::setfill('0')
                << std::setw(4) << _client << "): ["
                << std::setw(4) << _service << "."
                << std::setw(4) << _instance << "."
                << std::setw(4) << _eventgroup << "."
                << std::setw(4) << _event << "]"
                << " received subscription for unknown (unrequested / "
                << "unoffered) event. Creating placeholder event holding "
                << "subscription until event is requested/offered.";
            is_inserted = create_placeholder_event_and_subscribe(_service,
                    _instance, _eventgroup, _event, _filter, _client);
        }
    } else { // subscribe to all events of the eventgroup
        std::shared_ptr<eventgroupinfo> its_eventgroup
            = find_eventgroup(_service, _instance, _eventgroup);
        bool create_place_holder(false);
        if (its_eventgroup) {
            std::set<std::shared_ptr<event>> its_events = its_eventgroup->get_events();
            if (!its_events.size()) {
                create_place_holder = true;
            } else {
                for (const auto &e : its_events) {
                    if (e->is_subscribed(_client)) {
                        // client is already subscribed to event from eventgroup
                        // this can happen if events are members of multiple
                        // eventgroups
                        _already_subscribed_events->insert(e->get_event());
                    }
                    is_inserted = e->add_subscriber(_eventgroup, _filter, _client,
                            host_->is_routing()) || is_inserted;
                }
            }
        } else {
            create_place_holder = true;
        }
        if (create_place_holder) {
            VSOMEIP_WARNING << "routing_manager_base::insert_subscription("
                << std::hex << std::setfill('0')
                << std::setw(4) << _client << "): ["
                << std::setw(4) << _service << "."
                << std::setw(4) << _instance << "."
                << std::setw(4) << _eventgroup << "."
                << std::setw(4) << _event << "]"
                << " received subscription for unknown (unrequested / "
                << "unoffered) eventgroup. Creating placeholder event holding "
                << "subscription until event is requested/offered.";
            is_inserted = create_placeholder_event_and_subscribe(_service,
                    _instance, _eventgroup, _event, _filter, _client);
        }
    }
    return is_inserted;
}

std::shared_ptr<serializer> routing_manager_base::get_serializer() {

    std::unique_lock<std::mutex> its_lock(serializer_mutex_);
    while (serializers_.empty()) {
        VSOMEIP_INFO << __func__ << ": Client "
                << std::hex << std::setw(4) << std::setfill('0')
                << get_client()
                << " has no available serializer. Waiting...";
        serializer_condition_.wait(its_lock, [this] { return !serializers_.empty(); } );
        VSOMEIP_INFO << __func__ << ": Client "
                        << std::hex << std::setw(4) << std::setfill('0')
                        << get_client()
                        << " now checking for available serializer.";
    }

    auto its_serializer = serializers_.front();
    serializers_.pop();

    return its_serializer;
}

void routing_manager_base::put_serializer(
        const std::shared_ptr<serializer> &_serializer) {

    std::lock_guard<std::mutex> its_lock(serializer_mutex_);
    serializers_.push(_serializer);
    serializer_condition_.notify_one();
}

std::shared_ptr<deserializer> routing_manager_base::get_deserializer() {

    std::unique_lock<std::mutex> its_lock(deserializer_mutex_);
    while (deserializers_.empty()) {
        VSOMEIP_INFO << std::hex << "client " << get_client() <<
                "routing_manager_base::get_deserializer ~> all in use!";
        deserializer_condition_.wait(its_lock, [this] { return !deserializers_.empty(); });
        VSOMEIP_INFO << std::hex << "client " << get_client() <<
                        "routing_manager_base::get_deserializer ~> wait finished!";
    }

    auto its_deserializer = deserializers_.front();
    deserializers_.pop();

    return its_deserializer;
}

void routing_manager_base::put_deserializer(
        const std::shared_ptr<deserializer> &_deserializer) {

    std::lock_guard<std::mutex> its_lock(deserializer_mutex_);
    deserializers_.push(_deserializer);
    deserializer_condition_.notify_one();
}

void routing_manager_base::send_pending_subscriptions(service_t _service,
        instance_t _instance, major_version_t _major) {
    for (auto &ps : pending_subscriptions_) {
        if (ps.service_ == _service &&
                ps.instance_ == _instance && ps.major_ == _major) {
            send_subscribe(get_client(), ps.service_, ps.instance_,
                    ps.eventgroup_, ps.major_, ps.event_, ps.filter_);
        }
    }
}

void routing_manager_base::remove_pending_subscription(service_t _service,
        instance_t _instance, eventgroup_t _eventgroup, event_t _event) {
    if (_eventgroup == 0xFFFF) {
        for (auto it = pending_subscriptions_.begin();
                it != pending_subscriptions_.end();) {
            if (it->service_ == _service
                    && it->instance_ == _instance) {
                it = pending_subscriptions_.erase(it);
            } else {
                it++;
            }
        }
    } else if (_event == ANY_EVENT) {
        for (auto it = pending_subscriptions_.begin();
                it != pending_subscriptions_.end();) {
            if (it->service_ == _service
                    && it->instance_ == _instance
                    && it->eventgroup_ == _eventgroup) {
                it = pending_subscriptions_.erase(it);
            } else {
                it++;
            }
        }
    } else {
        for (auto it = pending_subscriptions_.begin();
                it != pending_subscriptions_.end();) {
            if (it->service_ == _service
                    && it->instance_ == _instance
                    && it->eventgroup_ == _eventgroup
                    && it->event_ == _event) {
                it = pending_subscriptions_.erase(it);
                break;
            } else {
                it++;
            }
        }
    }
}

std::set<std::tuple<service_t, instance_t, eventgroup_t>>
routing_manager_base::get_subscriptions(const client_t _client) {
    std::set<std::tuple<service_t, instance_t, eventgroup_t>> result;
    std::lock_guard<std::mutex> its_lock(events_mutex_);
    for (const auto& its_service : events_) {
        for (const auto& its_instance : its_service.second) {
            for (const auto& its_event : its_instance.second) {
                auto its_eventgroups = its_event.second->get_eventgroups(_client);
                for (const auto& e : its_eventgroups) {
                    result.insert(std::make_tuple(
                                    its_service.first,
                                    its_instance.first,
                                    e));
                }
            }
        }
    }
    return result;
}


void routing_manager_base::clear_shadow_subscriptions(void) {
    std::lock_guard<std::mutex> its_lock(events_mutex_);
    for (const auto& its_service : events_) {
        for (const auto& its_instance : its_service.second) {
            for (const auto& its_event : its_instance.second) {
                if (its_event.second->is_shadow())
                    its_event.second->clear_subscribers();
            }
        }
    }
}

bool
routing_manager_base::get_guest(client_t _client,
        boost::asio::ip::address &_address, port_t &_port) const {

    std::lock_guard<std::mutex> its_lock(guests_mutex_);
    auto find_guest = guests_.find(_client);
    if (find_guest == guests_.end())
        return false;

    _address = find_guest->second.first;
    _port = find_guest->second.second;

    return true;
}

void
routing_manager_base::add_guest(client_t _client,
        const boost::asio::ip::address &_address, port_t _port) {

    std::lock_guard<std::mutex> its_lock(guests_mutex_);
    guests_[_client] = std::make_pair(_address, _port);
}

void
routing_manager_base::remove_guest(client_t _client) {

    std::lock_guard<std::mutex> its_lock(guests_mutex_);
    guests_.erase(_client);
}

void
routing_manager_base::remove_subscriptions(port_t _local_port,
        const boost::asio::ip::address &_remote_address,
        port_t _remote_port) {

    (void)_local_port;
    (void)_remote_address;
    (void)_remote_port;
    // dummy method to implement routing_host interface
}

routing_state_e
routing_manager_base::get_routing_state() {
    return routing_state_;
}

#ifdef VSOMEIP_ENABLE_COMPAT
void routing_manager_base::set_incoming_subscription_state(client_t _client, service_t _service, instance_t _instance,
        eventgroup_t _eventgroup, event_t _event, subscription_state_e _state) {
    std::lock_guard<std::recursive_mutex> its_lock(incoming_subscription_state_mutex_);
    incoming_subscription_state_[_client][_service][_instance][_eventgroup][_event] = _state;
}

subscription_state_e routing_manager_base::get_incoming_subscription_state(client_t _client,
        service_t _service, instance_t _instance,
        eventgroup_t _eventgroup, event_t _event) {
    std::lock_guard<std::recursive_mutex> its_lock(incoming_subscription_state_mutex_);
    const auto its_client = incoming_subscription_state_.find(_client);
    if (its_client != incoming_subscription_state_.end()) {
        const auto its_service = its_client->second.find(_service);
        if (its_service != its_client->second.end()) {
            const auto its_instance = its_service->second.find(_instance);
            if (its_instance != its_service->second.end()) {
                const auto its_group = its_instance->second.find(_eventgroup);
                if (its_group != its_instance->second.end()) {
                    const auto its_event = its_group->second.find(_event);
                    if (its_event != its_group->second.end()) {
                        return its_event->second;
                    }
                    // If a specific event was not found, check if there is a remote subscriber to ANY_EVENT
                    const auto its_any_event = its_group->second.find(ANY_EVENT);
                    if (its_any_event != its_group->second.end()) {
                        return its_any_event->second;
                    }
                }
            }
        }
    }
    return subscription_state_e::SUBSCRIPTION_NOT_ACKNOWLEDGED;
}

void routing_manager_base::erase_incoming_subscription_state(client_t _client, service_t _service, instance_t _instance,
        eventgroup_t _eventgroup, event_t _event) {
    std::lock_guard<std::recursive_mutex> its_lock(incoming_subscription_state_mutex_);
    const auto its_client = incoming_subscription_state_.find(_client);
    if (its_client != incoming_subscription_state_.end()) {
        const auto its_service = its_client->second.find(_service);
        if (its_service != its_client->second.end()) {
            const auto its_instance = its_service->second.find(_instance);
            if (its_instance != its_service->second.end()) {
                const auto its_group = its_instance->second.find(_eventgroup);
                if (its_group != its_instance->second.end()) {
                    const auto its_event = its_group->second.find(_event);
                    if (its_event != its_group->second.end()) {
                        its_group->second.erase(_event);
                        if (its_group->second.empty()) {
                            its_instance->second.erase(its_group);
                            if (its_instance->second.empty()) {
                                its_service->second.erase(its_instance);
                                if (its_service->second.empty()) {
                                    its_client->second.erase(its_service);
                                    if (its_client->second.empty()) {
                                        incoming_subscription_state_.erase(its_client);
                                    }
                                }
                            }
                        }
                    }
                }
            }
        }
    }
}
#endif

} // namespace vsomeip_v3<|MERGE_RESOLUTION|>--- conflicted
+++ resolved
@@ -547,11 +547,7 @@
                 // Create a new callback for this client if filter interval is used
                 register_debounce(its_debounce, _client, its_event);
             } else {
-<<<<<<< HEAD
-                if ((_type != vsomeip_v3::event_type_e::ET_EVENT) && !_is_shadow && is_routing_manager()) {
-=======
                 if (_is_shadow || !is_routing_manager()) {
->>>>>>> 0b83e24d
                     _epsilon_change_func = [](const std::shared_ptr<payload> &_old,
                                         const std::shared_ptr<payload> &_new) {
                         (void)_old;
