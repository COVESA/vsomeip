// Copyright (C) 2014-2021 Bayerische Motoren Werke Aktiengesellschaft (BMW AG)
// This Source Code Form is subject to the terms of the Mozilla Public
// License, v. 2.0. If a copy of the MPL was not distributed with this
// file, You can obtain one at http://mozilla.org/MPL/2.0/.

#include <iomanip>

#include <vsomeip/runtime.hpp>
#include <vsomeip/internal/logger.hpp>

#include "../include/routing_manager_base.hpp"
#include "../../configuration/include/debounce_filter_impl.hpp"
#include "../../protocol/include/send_command.hpp"
#include "../../security/include/policy_manager_impl.hpp"
#include "../../security/include/security.hpp"
#if defined(USE_DLT) || defined(TRACE_TO_LOGS)
#include "../../tracing/include/connector_impl.hpp"
#endif
#include "../../utility/include/bithelper.hpp"
#include "../../utility/include/utility.hpp"

namespace vsomeip_v3 {

routing_manager_base::routing_manager_base(routing_manager_host *_host) :
        host_(_host),
        io_(host_->get_io()),
        configuration_(host_->get_configuration()),
<<<<<<< HEAD
        debounce_timer(host_->get_io())
#if defined(USE_DLT) || defined(TRACE_TO_LOGS)
=======
        debounce_timer(host_->get_io()),
        routing_state_(routing_state_e::RS_UNKNOWN)
#ifdef USE_DLT
>>>>>>> 0b83e24d
        , tc_(trace::connector_impl::get())
#endif
{
    const std::size_t its_max = configuration_->get_io_thread_count(host_->get_name());
    const uint32_t its_buffer_shrink_threshold =
            configuration_->get_buffer_shrink_threshold();

    for (std::size_t i = 0; i < its_max; ++i) {
        serializers_.push(
            std::make_shared<serializer>(its_buffer_shrink_threshold));
        deserializers_.push(
            std::make_shared<deserializer>(its_buffer_shrink_threshold));
    }

    if (!configuration_->is_local_routing()) {
        auto its_routing_address = configuration_->get_routing_host_address();
        auto its_routing_port = configuration_->get_routing_host_port();
        if (!its_routing_address.is_unspecified() && !its_routing_address.is_multicast()) {
            add_guest(VSOMEIP_ROUTING_CLIENT, its_routing_address, its_routing_port);
        }
    }
}

void routing_manager_base::debounce_timeout_update_cbk(
        const boost::system::error_code& _error, const std::shared_ptr<vsomeip_v3::event>& _event,
        client_t _client, const std::shared_ptr<debounce_filter_impl_t>& _filter) {
    if (!_error) {
        if (!_event) {
            std::lock_guard<std::mutex> its_lock(debounce_mutex_);
            if (debounce_clients_.size() > 0) {
                debounce_timer.expires_from_now(
                        std::chrono::duration_cast<std::chrono::milliseconds>(
                                debounce_clients_.begin()->first
                                - std::chrono::steady_clock::now()));
                debounce_timer.async_wait(std::get<2>(debounce_clients_.begin()->second));
            }
            return;
        }

        // _event->get_subscribers() cannot be locked by debounce_mutex_, because it can lead to
        // Lock inversion with remove_subscribes and its eventgroup_mutex!
        auto its_subscribers = _event->get_subscribers();

        bool notify_client {false};
        {
            std::lock_guard<std::mutex> its_lock(debounce_mutex_);
            if (its_subscribers.find(_client) != its_subscribers.end() && _filter) {
                bool is_elapsed {false};
                auto its_current = std::chrono::steady_clock::now();

                int64_t elapsed = std::chrono::duration_cast<std::chrono::milliseconds>(
                                          its_current - _filter->last_forwarded_)
                                          .count();
                is_elapsed =
                        (_filter->last_forwarded_ == std::chrono::steady_clock::time_point::max()
                         || elapsed >= _filter->interval_);

                auto debounce_client = debounce_clients_.begin();
                auto event_id = std::get<3>(debounce_client->second);
                bool has_update = std::get<1>(debounce_client->second);
                if (is_elapsed) {
                    if (std::get<0>(debounce_client->second) == _client && has_update) {
                        notify_client = true;
                        has_update = false;
                    }
                    elapsed = 0;
                }

                debounce_clients_.erase(debounce_client);

                auto timeout = std::chrono::steady_clock::now()
                        + std::chrono::milliseconds(_filter->interval_ - elapsed);
                debounce_clients_.emplace(
                        timeout,
                        std::make_tuple(
                                _client, has_update,
                                std::bind(&routing_manager_base::debounce_timeout_update_cbk,
                                          shared_from_this(), std::placeholders::_1, _event,
                                          _client, _filter),
                                event_id));
            }

            if (debounce_clients_.size() > 0) {
                debounce_timer.expires_from_now(
                        std::chrono::duration_cast<std::chrono::milliseconds>(
                                debounce_clients_.begin()->first
                                - std::chrono::steady_clock::now()));
                debounce_timer.async_wait(std::get<2>(debounce_clients_.begin()->second));
            }
        } // its_lock(debounce_mutex_)

        // _event->notify_one cannot be locked by debounce_mutex_, because it can lead to
        // Lock inversion with update_and_get_filtered_subscribers and its mutex_!
        if (notify_client) {
            _event->notify_one(_client, false);
        }
    }
}

void routing_manager_base::register_debounce(const std::shared_ptr<debounce_filter_impl_t> &_filter, client_t _client, const  std::shared_ptr<vsomeip_v3::event> &_event) {
    if (_filter->send_current_value_after_ == true) {
        std::lock_guard<std::mutex> its_lock(debounce_mutex_);
        auto sec = std::chrono::milliseconds(_filter->interval_);
        auto timeout = std::chrono::steady_clock::now() + sec;

        auto elem = debounce_clients_.emplace(timeout, std::make_tuple(_client, false, std::bind(&routing_manager_base::debounce_timeout_update_cbk, shared_from_this(),
                std::placeholders::_1, _event, _client, _filter), _event->get_event()));

        if (elem == debounce_clients_.begin()) {
            debounce_timer.cancel();
            debounce_timer.expires_from_now(sec);
            debounce_timer.async_wait(std::get<2>(elem->second));
        }
    }
}

void routing_manager_base::remove_debounce(client_t _client, event_t _event) {
    std::vector<std::chrono::steady_clock::time_point> temp_client_vector;

    std::lock_guard<std::mutex> its_lock(debounce_mutex_);
    for (auto &debounce_client: debounce_clients_) {
        if ((std::get<0>(debounce_client.second) == _client) && (std::get<3>(debounce_client.second) == _event)) {
            temp_client_vector.push_back(debounce_client.first);
        }
    }
    for (auto &elem: temp_client_vector) {
        debounce_clients_.erase(elem);
    }
}

void routing_manager_base::update_debounce_clients(const std::set<client_t> &_clients, event_t _event) {
    std::lock_guard<std::mutex> its_lock(debounce_mutex_);
    for (auto& debounce_client : debounce_clients_) {
        if (_event == std::get<3>(debounce_client.second)) {
            std::get<1>(debounce_client.second) = true;
            for (auto s : _clients) {
                if (std::get<0>(debounce_client.second) == s) {
                    std::get<1>(debounce_client.second) = false;
                }
            }
        }
    }
}

boost::asio::io_context &routing_manager_base::get_io() {

    return io_;
}

client_t routing_manager_base::get_client() const {

    return host_->get_client();
}

void routing_manager_base::set_client(const client_t &_client) {

    host_->set_client(_client);
}

session_t routing_manager_base::get_session(bool _is_request) {
    return host_->get_session(_is_request);
}

const vsomeip_sec_client_t *routing_manager_base::get_sec_client() const {

    return host_->get_sec_client();
}

void routing_manager_base::set_sec_client_port(port_t _port) {

    host_->set_sec_client_port(_port);
}

std::string routing_manager_base::get_client_host() const {
    std::lock_guard<std::mutex> its_env_lock(env_mutex_);
    return env_;
}

void routing_manager_base::set_client_host(const std::string &_client_host) {

    std::lock_guard<std::mutex> its_env_lock(env_mutex_);
    env_ = _client_host;
}

bool routing_manager_base::is_routing_manager() const {
    return false;
}

void routing_manager_base::init(const std::shared_ptr<endpoint_manager_base>& _endpoint_manager) {
    ep_mgr_ = _endpoint_manager;
}

bool routing_manager_base::offer_service(client_t _client,
        service_t _service, instance_t _instance,
        major_version_t _major, minor_version_t _minor) {
    (void)_client;

    // Remote route (incoming only)
    auto its_info = find_service(_service, _instance);
    if (its_info) {
        if (!its_info->is_local()) {
            return false;
        } else if (its_info->get_major() == _major
                && its_info->get_minor() == _minor) {
            its_info->set_ttl(DEFAULT_TTL);
        } else {
            VSOMEIP_ERROR << "rm_base::offer_service service property mismatch ("
                    << std::hex << std::setfill('0')
                    << std::setw(4) << _client << "): ["
                    << std::setw(4) << _service << "."
                    << std::setw(4) << _instance << ":"
                    << std::dec
                    << static_cast<std::uint32_t>(its_info->get_major()) << ":"
                    << its_info->get_minor() << "] passed: "
                    << static_cast<std::uint32_t>(_major) << ":"
                    << _minor;
            return false;
        }
    } else {
        its_info = create_service_info(_service, _instance, _major, _minor,
                DEFAULT_TTL, true);
    }
    {
        std::lock_guard<std::mutex> its_lock(events_mutex_);
        // Set major version for all registered events of this service and instance
        const auto found_service = events_.find(_service);
        if (found_service != events_.end()) {
            const auto found_instance = found_service->second.find(_instance);
            if (found_instance != found_service->second.end()) {
                for (const auto &j : found_instance->second) {
                    j.second->set_version(_major);
                }
            }
        }
    }
    return true;
}

void routing_manager_base::stop_offer_service(client_t _client,
        service_t _service, instance_t _instance,
        major_version_t _major, minor_version_t _minor) {
    (void)_client;
    (void)_major;
    (void)_minor;

    std::map<event_t, std::shared_ptr<event> > events;
    {
        std::lock_guard<std::mutex> its_lock(events_mutex_);
        auto its_events_service = events_.find(_service);
        if (its_events_service != events_.end()) {
            auto its_events_instance = its_events_service->second.find(_instance);
            if (its_events_instance != its_events_service->second.end()) {
                for (auto &e : its_events_instance->second)
                    events[e.first] = e.second;

            }
        }
    }
    for (auto &e : events) {
        e.second->unset_payload();
        e.second->clear_subscribers();
    }
}

void routing_manager_base::request_service(client_t _client,
        service_t _service, instance_t _instance,
        major_version_t _major, minor_version_t _minor) {
    auto its_info = find_service(_service, _instance);
    if (its_info) {
        if ((_major == its_info->get_major()
                || DEFAULT_MAJOR == its_info->get_major()
                || ANY_MAJOR == _major)
                && (_minor <= its_info->get_minor()
                    || DEFAULT_MINOR == its_info->get_minor()
                    || _minor == ANY_MINOR)) {
            its_info->add_client(_client);
        } else {
            VSOMEIP_ERROR << "rm_base::request_service service property mismatch ("
                    << std::hex << std::setfill('0')
                    << std::setw(4) << _client << "): ["
                    << std::setw(4) << _service << "."
                    << std::setw(4) << _instance << ":"
                    << std::dec
                    << static_cast<std::uint32_t>(its_info->get_major()) << ":"
                    << its_info->get_minor() << "] passed: "
                    << static_cast<std::uint32_t>(_major) << ":"
                    << _minor;
        }
    }
}

void routing_manager_base::release_service(client_t _client,
        service_t _service, instance_t _instance) {
    auto its_info = find_service(_service, _instance);
    if (its_info) {
        its_info->remove_client(_client);
    }
    {
        std::lock_guard<std::mutex> its_service_guard(local_services_mutex_);
        auto found_service = local_services_history_.find(_service);
        if (found_service != local_services_history_.end()) {
           auto found_instance = found_service->second.find(_instance);
           if (found_instance != found_service->second.end()) {
               found_service->second.erase(_instance);
               if (found_service->second.empty()) {
                   local_services_history_.erase(_service);
               }
           }
        }
    }
}

void routing_manager_base::register_event(client_t _client,
        service_t _service, instance_t _instance,
        event_t _notifier,
        const std::set<eventgroup_t> &_eventgroups,
        const event_type_e _type,
        reliability_type_e _reliability,
        std::chrono::milliseconds _cycle, bool _change_resets_cycle,
        bool _update_on_change,
        epsilon_change_func_t _epsilon_change_func,
        bool _is_provided, bool _is_shadow, bool _is_cache_placeholder) {
    std::lock_guard<std::mutex> its_registration_lock(event_registration_mutex_);

    auto determine_event_reliability = [this, &_service, &_instance,
                                        &_notifier, &_reliability]() {
        reliability_type_e its_reliability =
                configuration_->get_event_reliability(_service, _instance, _notifier);
        if (its_reliability != reliability_type_e::RT_UNKNOWN) {
            // event was explicitly configured -> overwrite value passed via API
            return its_reliability;
        } else if (_reliability != reliability_type_e::RT_UNKNOWN) {
            // use value provided via API
            return _reliability;
        } else { // automatic mode, user service' reliability
            return configuration_->get_service_reliability(_service, _instance);
        }
    };

    std::shared_ptr<event> its_event = find_event(_service, _instance, _notifier);
    bool transfer_subscriptions_from_any_event(false);
    if (its_event) {
        if (!its_event->is_cache_placeholder()) {
            if (_type == its_event->get_type()
                    || its_event->get_type() == event_type_e::ET_UNKNOWN) {
                if (_is_provided) {
                    its_event->set_provided(true);
                    its_event->set_reliability(determine_event_reliability());
                }
                if (_is_shadow && _is_provided) {
                    its_event->set_shadow(_is_shadow);
                }
                if (_client == host_->get_client() && _is_provided) {
                    its_event->set_shadow(false);
                    its_event->set_update_on_change(_update_on_change);
                }
                for (auto eg : _eventgroups) {
                    its_event->add_eventgroup(eg);
                }
                transfer_subscriptions_from_any_event = true;
            } else {
#ifdef VSOMEIP_ENABLE_COMPAT
                if (!(its_event->get_type() == event_type_e::ET_SELECTIVE_EVENT
                        && _type == event_type_e::ET_EVENT))
#endif
                    VSOMEIP_ERROR << "Event registration update failed. "
                            "Specified arguments do not match existing registration.";
            }
        } else {
            // the found event was a placeholder for caching.
            // update it with the real values
            if (_type != event_type_e::ET_FIELD) {
                // don't cache payload for non-fields
                its_event->unset_payload(true);
            }
            if (_is_shadow && _is_provided) {
                its_event->set_shadow(_is_shadow);
            }
            if (_client == host_->get_client() && _is_provided) {
                its_event->set_shadow(false);
                its_event->set_update_on_change(_update_on_change);
            }
            its_event->set_type(_type);
            its_event->set_reliability(determine_event_reliability());
            its_event->set_provided(_is_provided);
            its_event->set_cache_placeholder(false);
            std::shared_ptr<serviceinfo> its_service = find_service(_service, _instance);
            if (its_service) {
                its_event->set_version(its_service->get_major());
            }
            if (_eventgroups.size() == 0) { // No eventgroup specified
                std::set<eventgroup_t> its_eventgroups;
                its_eventgroups.insert(_notifier);
                its_event->set_eventgroups(its_eventgroups);
            } else {
                for (auto eg : _eventgroups) {
                    its_event->add_eventgroup(eg);
                }
            }

            its_event->set_epsilon_change_function(_epsilon_change_func);
            its_event->set_change_resets_cycle(_change_resets_cycle);
            its_event->set_update_cycle(_cycle);
        }
    } else {
        its_event = std::make_shared<event>(this, _is_shadow);
        its_event->set_service(_service);
        its_event->set_instance(_instance);
        its_event->set_event(_notifier);
        its_event->set_type(_type);
        its_event->set_reliability(determine_event_reliability());
        its_event->set_provided(_is_provided);
        its_event->set_cache_placeholder(_is_cache_placeholder);
        std::shared_ptr<serviceinfo> its_service = find_service(_service, _instance);
        if (its_service) {
            its_event->set_version(its_service->get_major());
        }

        if (_eventgroups.size() == 0) { // No eventgroup specified
            std::set<eventgroup_t> its_eventgroups;
            its_eventgroups.insert(_notifier);
            its_event->set_eventgroups(its_eventgroups);
        } else {
            its_event->set_eventgroups(_eventgroups);
        }

        if ((_is_shadow || is_routing_manager()) && !_epsilon_change_func) {
            std::shared_ptr<debounce_filter_impl_t> its_debounce
                = configuration_->get_debounce(host_->get_name(), _service, _instance, _notifier);
            if (its_debounce) {
                std::stringstream its_debounce_parameters;
                its_debounce_parameters << "(on_change="
                        << (its_debounce->on_change_ ? "true" : "false")
                        << ", ignore=[ ";
                for (auto i : its_debounce->ignore_)
                   its_debounce_parameters << "(" << std::dec << i.first
                           << ", " << std::hex << (int)i.second << ") ";
                its_debounce_parameters << "], interval="
                        << std::dec << its_debounce->interval_ << ")";

                VSOMEIP_WARNING << "Using debounce configuration for "
                        << " SOME/IP event "
                        << std::hex << std::setw(4) << std::setfill('0')
                        << _service << "."
                        << std::hex << std::setw(4) << std::setfill('0')
                        << _instance << "."
                        << std::hex << std::setw(4) << std::setfill('0')
                        << _notifier << "."
                        << " Debounce parameters: "
                        << its_debounce_parameters.str();

                _epsilon_change_func = [its_debounce](
                    const std::shared_ptr<payload> &_old,
                    const std::shared_ptr<payload> &_new) {

                    bool is_changed(false), is_elapsed(false);

                    // Check whether we should forward because of changed data
                    if (its_debounce->on_change_) {
                        length_t its_min_length, its_max_length;

                        if (_old->get_length() < _new->get_length()) {
                            its_min_length = _old->get_length();
                            its_max_length = _new->get_length();
                        } else {
                            its_min_length = _new->get_length();
                            its_max_length = _old->get_length();
                        }

                        // Check whether all additional bytes (if any) are excluded
                        for (length_t i = its_min_length; i < its_max_length; i++) {
                            auto j = its_debounce->ignore_.find(i);
                            // A change is detected when an additional byte is not
                            // excluded at all or if its exclusion does not cover all
                            // bits
                            if (j == its_debounce->ignore_.end() || j->second != 0xFF) {
                                is_changed = true;
                                break;
                            }
                        }

                        if (!is_changed) {
                            const byte_t *its_old = _old->get_data();
                            const byte_t *its_new = _new->get_data();
                            for (length_t i = 0; i < its_min_length; i++) {
                                auto j = its_debounce->ignore_.find(i);
                                if (j == its_debounce->ignore_.end()) {
                                    if (its_old[i] != its_new[i]) {
                                        is_changed = true;
                                        break;
                                    }
                                } else if (j->second != 0xFF) {
                                    if ((its_old[i] & ~(j->second)) != (its_new[i] & ~(j->second))) {
                                        is_changed = true;
                                        break;
                                    }
                                }
                            }
                        }
                    }

                    if (its_debounce->interval_ > -1) {
                        // Check whether we should forward because of the elapsed time since
                        // we did last time
                        std::chrono::steady_clock::time_point its_current
                            = std::chrono::steady_clock::now();
                        int64_t elapsed = std::chrono::duration_cast<std::chrono::milliseconds>(
                                           its_current - its_debounce->last_forwarded_).count();
                        is_elapsed = (its_debounce->last_forwarded_ == std::chrono::steady_clock::time_point::max()
                                || elapsed >= its_debounce->interval_);
                        if (is_elapsed || (is_changed && its_debounce->on_change_resets_interval_))
                            its_debounce->last_forwarded_ = its_current;
                    }
                    return (is_changed || is_elapsed);
                };

                // Create a new callback for this client if filter interval is used
                register_debounce(its_debounce, _client, its_event);
            } else {
                if (_is_shadow || !is_routing_manager()) {
                    _epsilon_change_func = [](const std::shared_ptr<payload> &_old,
                                        const std::shared_ptr<payload> &_new) {
                        (void)_old;
                        (void)_new;
                        return true;
                    };
                }
            }
        }

        its_event->set_epsilon_change_function(_epsilon_change_func);
        its_event->set_change_resets_cycle(_change_resets_cycle);
        its_event->set_update_cycle(_cycle);
        its_event->set_update_on_change(_update_on_change);

        if (_is_provided) {
            transfer_subscriptions_from_any_event = true;
        }
    }

    if (transfer_subscriptions_from_any_event) {
        // check if someone subscribed to ANY_EVENT and the subscription
        // was stored in the cache placeholder. Move the subscribers
        // into new event
        std::shared_ptr<event> its_any_event =
                find_event(_service, _instance, ANY_EVENT);
        if (its_any_event) {
            std::set<eventgroup_t> any_events_eventgroups =
                    its_any_event->get_eventgroups();
            for (eventgroup_t eventgroup : _eventgroups) {
                auto found_eg = any_events_eventgroups.find(eventgroup);
                if (found_eg != any_events_eventgroups.end()) {
                    std::set<client_t> its_any_event_subscribers =
                            its_any_event->get_subscribers(eventgroup);
                    for (const client_t subscriber : its_any_event_subscribers) {
                        its_event->add_subscriber(eventgroup, nullptr, subscriber, true);
                    }
                }
            }
        }
    }
    if(!_is_cache_placeholder) {
        its_event->add_ref(_client, _is_provided);
    }

    for (auto eg : _eventgroups) {
        std::shared_ptr<eventgroupinfo> its_eventgroupinfo
            = find_eventgroup(_service, _instance, eg);
        if (!its_eventgroupinfo) {
            its_eventgroupinfo = std::make_shared<eventgroupinfo>();
            its_eventgroupinfo->set_service(_service);
            its_eventgroupinfo->set_instance(_instance);
            its_eventgroupinfo->set_eventgroup(eg);
            its_eventgroupinfo->set_max_remote_subscribers(
                    configuration_->get_max_remote_subscribers());
            std::lock_guard<std::mutex> its_lock(eventgroups_mutex_);
            eventgroups_[_service][_instance][eg] = its_eventgroupinfo;
        }
        its_eventgroupinfo->add_event(its_event);
    }

    std::lock_guard<std::mutex> its_lock(events_mutex_);
    events_[_service][_instance][_notifier] = its_event;
}

void routing_manager_base::unregister_event(client_t _client, service_t _service, instance_t _instance,
            event_t _event, bool _is_provided) {
    (void)_client;
    std::shared_ptr<event> its_unrefed_event;
    {
        std::lock_guard<std::mutex> its_lock(events_mutex_);
        auto found_service = events_.find(_service);
        if (found_service != events_.end()) {
            auto found_instance = found_service->second.find(_instance);
            if (found_instance != found_service->second.end()) {
                auto found_event = found_instance->second.find(_event);
                if (found_event != found_instance->second.end()) {
                    auto its_event = found_event->second;
                    its_event->remove_ref(_client, _is_provided);
                    if (!its_event->has_ref()) {
                        its_unrefed_event = its_event;
                        found_instance->second.erase(found_event);
                    } else if (_is_provided) {
                        its_event->set_provided(false);
                    }
                }
            }
        }
    }
    if (its_unrefed_event) {
        auto its_eventgroups = its_unrefed_event->get_eventgroups();
        for (auto eg : its_eventgroups) {
            std::shared_ptr<eventgroupinfo> its_eventgroup_info
                = find_eventgroup(_service, _instance, eg);
            if (its_eventgroup_info) {
                its_eventgroup_info->remove_event(its_unrefed_event);
                if (0 == its_eventgroup_info->get_events().size()) {
                    remove_eventgroup_info(_service, _instance, eg);
                }
            }
        }
    }
}

std::set<std::shared_ptr<event>> routing_manager_base::find_events(
        service_t _service, instance_t _instance,
        eventgroup_t _eventgroup) const {
    std::lock_guard<std::mutex> its_lock(eventgroups_mutex_);
    std::set<std::shared_ptr<event> > its_events;
    auto found_service = eventgroups_.find(_service);
    if (found_service != eventgroups_.end()) {
        auto found_instance = found_service->second.find(_instance);
        if (found_instance != found_service->second.end()) {
            auto found_eventgroup = found_instance->second.find(_eventgroup);
            if (found_eventgroup != found_instance->second.end()) {
                return found_eventgroup->second->get_events();
            }
        }
    }
    return its_events;
}

std::vector<event_t> routing_manager_base::find_events(
        service_t _service, instance_t _instance) const {
    std::vector<event_t> its_events;
    std::lock_guard<std::mutex> its_lock(events_mutex_);
    const auto found_service = events_.find(_service);
    if (found_service != events_.end()) {
        const auto found_instance = found_service->second.find(_instance);
        if (found_instance != found_service->second.end()) {
            for (const auto& e : found_instance->second) {
                its_events.push_back(e.first);
            }
        }
    }
    return its_events;
}

bool routing_manager_base::is_response_allowed(client_t _sender, service_t _service,
        instance_t _instance, method_t _method) {

    if (!configuration_->is_security_enabled()
        || !configuration_->is_local_routing()) {
        return true;
    }

    {
        std::lock_guard<std::mutex> its_lock(local_services_mutex_);
        if (_sender == find_local_client_unlocked(_service, _instance)) {
            // sender is still offering the service
            return true;
        }

        auto found_service = local_services_history_.find(_service);
        if (found_service != local_services_history_.end()) {
           auto found_instance = found_service->second.find(_instance);
           if (found_instance != found_service->second.end()) {
               auto found_client = found_instance->second.find(_sender);
               if (found_client != found_instance->second.end()) {
                   // sender was offering the service and is still connected
                   return true;
               }
           }
        }
    }

    // service is now offered by another client
    // or service is not offered at all
    std::string security_mode_text = "!";
    if (!configuration_->is_security_audit()) {
        security_mode_text = ", but will be allowed due to audit mode is active!";
    }

    VSOMEIP_WARNING << "vSomeIP Security: Client 0x" << std::hex << get_client()
            << " : routing_manager_base::is_response_allowed: "
            << "received a response from client 0x" << _sender
            << " which does not offer service/instance/method "
            << _service << "/" << _instance << "/" << _method
            << security_mode_text;

    return !configuration_->is_security_audit();
}

bool routing_manager_base::is_subscribe_to_any_event_allowed(
        const vsomeip_sec_client_t *_sec_client, client_t _client,
        service_t _service, instance_t _instance, eventgroup_t _eventgroup) {

    bool is_allowed(true);

    auto its_eventgroup = find_eventgroup(_service, _instance, _eventgroup);
    if (its_eventgroup) {
        for (const auto& e : its_eventgroup->get_events()) {
            if (VSOMEIP_SEC_OK != configuration_->get_security()->is_client_allowed_to_access_member(
                    _sec_client, _service, _instance, e->get_event())) {
                VSOMEIP_WARNING << "vSomeIP Security: Client 0x" << std::hex
                    << _client << " : routing_manager_base::is_subscribe_to_any_event_allowed: "
                    << "subscribes to service/instance/event "
                    << _service << "/" << _instance << "/" << e->get_event()
                    << " which violates the security policy!";
                is_allowed = false;
                break;
            }
        }
    }

    return is_allowed;
}

void routing_manager_base::add_known_client(client_t _client, const std::string &_client_host) {
#if !defined(VSOMEIP_DISABLE_SECURITY) && (defined(__linux__) || defined(ANDROID))
    std::lock_guard<std::mutex> lazy_lock(add_known_client_mutex_);
    if (configuration_->is_security_enabled() && !configuration_->is_security_external()) {
        //Ignore if we have already loaded the policy extension
        policy_manager_impl::policy_loaded_e policy_loaded
            = configuration_->get_policy_manager()->is_policy_extension_loaded(_client_host);

        if (policy_loaded == policy_manager_impl::policy_loaded_e::POLICY_PATH_FOUND_AND_NOT_LOADED)
        {
            if (configuration_->lazy_load_security(_client_host)) {
                VSOMEIP_INFO << __func__ << " vSomeIP Security: Loaded security policies for host: "
                        << _client_host
                        << " at UID/GID: " << std::dec << getuid() << "/" << getgid();
            }
        } else if (policy_loaded == policy_manager_impl::policy_loaded_e::POLICY_PATH_INEXISTENT) {
            if (configuration_->lazy_load_security(_client_host))
            {
                VSOMEIP_INFO << __func__ << " vSomeIP Security: Loaded security policies for host: "
                    << _client_host
                    << " at UID/GID: " << std::dec << getuid() << "/" << getgid();
            } else if (configuration_->lazy_load_security(get_client_host())) { //necessary for lazy loading from inside android container
                VSOMEIP_INFO << __func__ << " vSomeIP Security: Loaded security policies for host: "
                    << get_client_host()
                    << " at UID/GID: " << std::dec << getuid() << "/" << getgid();
            }
        }
    }
#endif
    std::lock_guard<std::mutex> its_lock(known_clients_mutex_);
    known_clients_[_client] = _client_host;
}

void routing_manager_base::subscribe(client_t _client,
        const vsomeip_sec_client_t *_sec_client,
        service_t _service, instance_t _instance,
        eventgroup_t _eventgroup, major_version_t _major,
        event_t _event, const std::shared_ptr<debounce_filter_impl_t> &_filter) {

    (void)_major;
    (void)_sec_client;

    std::set<event_t> its_already_subscribed_events;
    bool inserted = insert_subscription(_service, _instance, _eventgroup,
            _event, _filter, _client, &its_already_subscribed_events);
    if (inserted) {
        notify_one_current_value(_client, _service, _instance, _eventgroup,
                _event, its_already_subscribed_events);
    }
}

void routing_manager_base::unsubscribe(client_t _client,
        const vsomeip_sec_client_t *_sec_client,
        service_t _service, instance_t _instance, eventgroup_t _eventgroup,
        event_t _event) {

    (void)_sec_client;

    if (_event != ANY_EVENT) {
        auto its_event = find_event(_service, _instance, _event);
        if (its_event) {
            its_event->remove_subscriber(_eventgroup, _client);
        }
    } else {
        auto its_eventgroup = find_eventgroup(_service, _instance, _eventgroup);
        if (its_eventgroup) {
            for (const auto &e : its_eventgroup->get_events()) {
                if (e)
                    e->remove_subscriber(_eventgroup, _client);
            }
        }
    }
}

void routing_manager_base::notify(service_t _service, instance_t _instance,
            event_t _event, std::shared_ptr<payload> _payload,
            bool _force) {

    std::shared_ptr<event> its_event = find_event(_service, _instance, _event);
    if (its_event) {
        its_event->set_payload(_payload, _force);
    } else {
        VSOMEIP_WARNING << "Attempt to update the undefined event/field ["
            << std::hex << _service << "." << _instance << "." << _event
            << "]";
    }
}

void routing_manager_base::notify_one(service_t _service, instance_t _instance,
            event_t _event, std::shared_ptr<payload> _payload,
            client_t _client, bool _force
#ifdef VSOMEIP_ENABLE_COMPAT
            , bool _remote_subscriber
#endif
            ) {
    std::shared_ptr<event> its_event = find_event(_service, _instance, _event);
    if (its_event) {
        // Event is valid for service/instance
        bool found_eventgroup(false);
        bool already_subscribed(false);
#ifdef VSOMEIP_ENABLE_COMPAT
        eventgroup_t valid_group = 0;
        subscription_state_e its_subscription_state(subscription_state_e::SUBSCRIPTION_NOT_ACKNOWLEDGED);
#endif
        // Iterate over all groups of the event to ensure at least
        // one valid eventgroup for service/instance exists.
        for (auto its_group : its_event->get_eventgroups()) {
            auto its_eventgroup = find_eventgroup(_service, _instance, its_group);
            if (its_eventgroup) {
                // Eventgroup is valid for service/instance
                found_eventgroup = true;
#ifdef VSOMEIP_ENABLE_COMPAT
                valid_group = its_group;
                its_subscription_state = get_incoming_subscription_state(_client, _service,
                        _instance, valid_group, _event);
#endif
                if (ep_mgr_->find_local(_client)) {
                    already_subscribed = its_event->has_subscriber(its_group, _client);
#ifdef VSOMEIP_ENABLE_COMPAT
                } else if (subscription_state_e::IS_SUBSCRIBING != its_subscription_state
                        || _remote_subscriber) {
                    // Remotes always needs to be marked as subscribed here if they are not currently subscribing
#else
                } else {
                    // Remotes always needs to be marked as subscribed here
#endif
                    already_subscribed = true;
                }
                break;
            }
        }
        if (found_eventgroup) {
            if (already_subscribed) {
                its_event->set_payload(_payload, _client, _force);
            }
#ifdef VSOMEIP_ENABLE_COMPAT
            else {
                // cache notification if subscription is in progress
                if (subscription_state_e::IS_SUBSCRIBING == its_subscription_state) {
                    VSOMEIP_INFO << "routing_manager_base::notify_one("
                        << std::hex << std::setfill('0')
                        << std::setw(4) << _client << "): ["
                        << std::setw(4) << _service << "."
                        << std::setw(4) << _instance << "."
                        << std::setw(4) << valid_group << "."
                        << std::setw(4) << _event << "]"
                        << " insert pending notification!";
                    std::shared_ptr<message> its_notification
                        = runtime::get()->create_notification();
                    its_notification->set_service(_service);
                    its_notification->set_instance(_instance);
                    its_notification->set_method(_event);
                    its_notification->set_payload(_payload);
                    auto service_info = find_service(_service, _instance);
                    if (service_info) {
                        its_notification->set_interface_version(service_info->get_major());
                    }
                    {
                        std::lock_guard<std::recursive_mutex> its_lock(pending_notify_ones_mutex_);
                        pending_notify_ones_[_service][_instance][valid_group] = its_notification;
                    }
                }
            }
#endif
        }
    } else {
        VSOMEIP_WARNING << "Attempt to update the undefined event/field ["
            << std::hex << _service << "." << _instance << "." << _event
            << "]";
    }
}

#ifdef VSOMEIP_ENABLE_COMPAT
void routing_manager_base::send_pending_notify_ones(service_t _service, instance_t _instance,
            eventgroup_t _eventgroup, client_t _client, bool _remote_subscriber) {
    std::lock_guard<std::recursive_mutex> its_lock(pending_notify_ones_mutex_);
    auto its_service = pending_notify_ones_.find(_service);
    if (its_service != pending_notify_ones_.end()) {
        auto its_instance = its_service->second.find(_instance);
        if (its_instance != its_service->second.end()) {
            auto its_group = its_instance->second.find(_eventgroup);
            if (its_group != its_instance->second.end()) {
                VSOMEIP_INFO << "routing_manager_base::send_pending_notify_ones("
                    << std::hex << std::setfill('0')
                    << std::setw(4) << _client << "): ["
                    << std::setw(4) << _service << "."
                    << std::setw(4) << _instance << "."
                    << std::setw(4) << _eventgroup << "."
                    << std::setw(4) << its_group->second->get_method() << "]";

                notify_one(_service, _instance, its_group->second->get_method(),
                        its_group->second->get_payload(), _client, false, _remote_subscriber);
                its_instance->second.erase(_eventgroup);
            }
        }
    }
}
#endif

void routing_manager_base::unset_all_eventpayloads(service_t _service,
                                                   instance_t _instance) {
    std::set<std::shared_ptr<event>> its_events;
    {
        std::lock_guard<std::mutex> its_lock(eventgroups_mutex_);
        const auto found_service = eventgroups_.find(_service);
        if (found_service != eventgroups_.end()) {
            const auto found_instance = found_service->second.find(_instance);
            if (found_instance != found_service->second.end()) {
                for (const auto &eventgroupinfo : found_instance->second) {
                    for (const auto &event : eventgroupinfo.second->get_events()) {
                        its_events.insert(event);
                    }
                }
            }
        }
    }
    for (const auto &e : its_events) {
        e->unset_payload(true);
    }
}

void routing_manager_base::unset_all_eventpayloads(service_t _service,
                                                   instance_t _instance,
                                                   eventgroup_t _eventgroup) {
    std::set<std::shared_ptr<event>> its_events;
    {
        std::lock_guard<std::mutex> its_lock(eventgroups_mutex_);
        const auto found_service = eventgroups_.find(_service);
        if (found_service != eventgroups_.end()) {
            const auto found_instance = found_service->second.find(_instance);
            if (found_instance != found_service->second.end()) {
                const auto found_eventgroup = found_instance->second.find(_eventgroup);
                if (found_eventgroup != found_instance->second.end()) {
                    for (const auto &event : found_eventgroup->second->get_events()) {
                        its_events.insert(event);
                    }
                }
            }
        }
    }
    for (const auto &e : its_events) {
        e->unset_payload(true);
    }
}

void routing_manager_base::notify_one_current_value(
        client_t _client, service_t _service, instance_t _instance,
        eventgroup_t _eventgroup, event_t _event,
        const std::set<event_t> &_events_to_exclude) {
    if (_event != ANY_EVENT) {
        std::shared_ptr<event> its_event = find_event(_service, _instance, _event);
        if (its_event && its_event->is_field())
            its_event->notify_one(_client, false);
    } else {
        auto its_eventgroup = find_eventgroup(_service, _instance, _eventgroup);
        if (its_eventgroup) {
            std::set<std::shared_ptr<event> > its_events = its_eventgroup->get_events();
            for (const auto &e : its_events) {
                if (e->is_field()
                        && _events_to_exclude.find(e->get_event())
                                == _events_to_exclude.end()) {
                    e->notify_one(_client, false);
                }
            }
        }
    }
}

bool routing_manager_base::send(client_t _client,
        std::shared_ptr<message> _message, bool _force) {
    bool is_sent(false);
    if (utility::is_request(_message->get_message_type())) {
        _message->set_client(_client);
    }

    std::shared_ptr<serializer> its_serializer(get_serializer());
    if (its_serializer->serialize(_message.get())) {
        is_sent = send(_client, its_serializer->get_data(),
                its_serializer->get_size(), _message->get_instance(),
                _message->is_reliable(), get_client(), get_sec_client(),
                0, false, _force);
        its_serializer->reset();
        put_serializer(its_serializer);
    } else {
        VSOMEIP_ERROR << "Failed to serialize message. Check message size!";
    }
    return is_sent;
}

// ********************************* PROTECTED **************************************
std::shared_ptr<serviceinfo> routing_manager_base::create_service_info(
        service_t _service, instance_t _instance, major_version_t _major,
        minor_version_t _minor, ttl_t _ttl, bool _is_local_service) {
    std::shared_ptr<serviceinfo> its_info =
            std::make_shared<serviceinfo>(_service, _instance,
                    _major, _minor, _ttl, _is_local_service);
    {
        std::lock_guard<std::mutex> its_lock(services_mutex_);
        services_[_service][_instance] = its_info;
    }
    if (!_is_local_service) {
        std::lock_guard<std::mutex> its_lock(services_remote_mutex_);
        services_remote_[_service][_instance] = its_info;
    }
    return its_info;
}

std::shared_ptr<serviceinfo> routing_manager_base::find_service(
        service_t _service, instance_t _instance) const {
    std::shared_ptr<serviceinfo> its_info;
    std::lock_guard<std::mutex> its_lock(services_mutex_);
    auto found_service = services_.find(_service);
    if (found_service != services_.end()) {
        auto found_instance = found_service->second.find(_instance);
        if (found_instance != found_service->second.end()) {
            its_info = found_instance->second;
        }
    }
    return its_info;
}

void routing_manager_base::clear_service_info(service_t _service, instance_t _instance,
        bool _reliable) {
    std::shared_ptr<serviceinfo> its_info(find_service(_service, _instance));
    if (!its_info) {
        return;
    }

    bool deleted_instance(false);
    bool deleted_service(false);
    {
        std::lock_guard<std::mutex> its_lock(services_mutex_);

        // Clear service_info and service_group
        std::shared_ptr<endpoint> its_empty_endpoint;
        if (!its_info->get_endpoint(!_reliable)) {
            if (1 >= services_[_service].size()) {
                services_.erase(_service);
                deleted_service = true;
            } else {
                services_[_service].erase(_instance);
                deleted_instance = true;
            }
        } else {
            its_info->set_endpoint(its_empty_endpoint, _reliable);
        }
    }

    if ((deleted_instance || deleted_service) && !its_info->is_local()) {
        std::lock_guard<std::mutex> its_lock(services_remote_mutex_);
        if (deleted_service) {
            services_remote_.erase(_service);
        } else if (deleted_instance) {
            services_remote_[_service].erase(_instance);
        }
    }
}

services_t routing_manager_base::get_services() const {
    std::lock_guard<std::mutex> its_lock(services_mutex_);
    return services_;
}

services_t routing_manager_base::get_services_remote() const {
    std::lock_guard<std::mutex> its_lock(services_remote_mutex_);
    return services_remote_;
}

bool routing_manager_base::is_available(service_t _service, instance_t _instance,
        major_version_t _major) {
    bool available(false);
    std::lock_guard<std::mutex> its_lock(local_services_mutex_);
    auto its_service = local_services_.find(_service);
    if (its_service != local_services_.end()) {
        if (_instance == ANY_INSTANCE) {
            return true;
        }
        auto its_instance = its_service->second.find(_instance);
        if (its_instance != its_service->second.end()) {
            if (_major == ANY_MAJOR) {
                return true;
            }
            if (std::get<0>(its_instance->second) == _major) {
                available = true;
            }
        }
    }
    return available;
}

std::set<client_t> routing_manager_base::find_local_clients(service_t _service, instance_t _instance) {
    std::set<client_t> its_clients;
    std::lock_guard<std::mutex> its_lock(local_services_mutex_);
    auto its_service = local_services_.find(_service);
    if (its_service != local_services_.end()) {
        if (_instance == ANY_INSTANCE) {
            for (auto its_instance : its_service->second) {
                its_clients.insert(std::get<2>(its_instance.second));
           }
        } else {
            auto its_instance = its_service->second.find(_instance);
            if (its_instance != its_service->second.end()) {
                its_clients.insert(std::get<2>(its_instance->second));
            }
        }
    }
    return its_clients;
}

client_t routing_manager_base::find_local_client(service_t _service,
                                                 instance_t _instance) const {
    std::lock_guard<std::mutex> its_lock(local_services_mutex_);
    return find_local_client_unlocked(_service, _instance);
}

client_t routing_manager_base::find_local_client_unlocked(service_t _service,
                                                 instance_t _instance) const {
    client_t its_client(VSOMEIP_ROUTING_CLIENT);
    auto its_service = local_services_.find(_service);
    if (its_service != local_services_.end()) {
        auto its_instance = its_service->second.find(_instance);
        if (its_instance != its_service->second.end()) {
            its_client = std::get<2>(its_instance->second);
        }
    }
    return its_client;
}

void routing_manager_base::remove_local(client_t _client, bool _remove_uid) {
    remove_local(_client, get_subscriptions(_client), _remove_uid);
}

void routing_manager_base::remove_local(client_t _client,
                  const std::set<std::tuple<service_t, instance_t, eventgroup_t>>& _subscribed_eventgroups,
                  bool _remove_sec_client) {

    vsomeip_sec_client_t its_sec_client;
    configuration_->get_policy_manager()->get_client_to_sec_client_mapping(_client, its_sec_client);

    if (_remove_sec_client) {
        configuration_->get_policy_manager()->remove_client_to_sec_client_mapping(_client);
    }
    for (auto its_subscription : _subscribed_eventgroups) {
        host_->on_subscription(std::get<0>(its_subscription), std::get<1>(its_subscription),
                std::get<2>(its_subscription), _client,
                &its_sec_client, get_env(_client),
                false, [](const bool _subscription_accepted){ (void)_subscription_accepted; });
        routing_manager_base::unsubscribe(_client, &its_sec_client, std::get<0>(its_subscription),
                std::get<1>(its_subscription), std::get<2>(its_subscription), ANY_EVENT);
    }
    ep_mgr_->remove_local(_client);
    {
        std::lock_guard<std::mutex> its_lock(local_services_mutex_);
        // Finally remove all services that are implemented by the client.
        std::set<std::pair<service_t, instance_t>> its_services;
        for (const auto& s : local_services_) {
            for (const auto& i : s.second) {
                if (std::get<2>(i.second) == _client) {
                    its_services.insert({ s.first, i.first });
                    host_->on_availability(s.first, i.first, availability_state_e::AS_UNAVAILABLE,
                            std::get<0>(i.second), std::get<1>(i.second));
                }
            }
        }

        for (auto& si : its_services) {
            local_services_[si.first].erase(si.second);
            if (local_services_[si.first].size() == 0)
                local_services_.erase(si.first);
        }

        // remove disconnected client from offer service history
        std::set<std::tuple<service_t, instance_t, client_t>> its_clients;
        for (const auto& s : local_services_history_) {
            for (const auto& i : s.second) {
                for (const auto& c : i.second) {
                    if (c == _client) {
                        its_clients.insert(std::make_tuple(s.first, i.first, c));
                    }
                }
            }
        }

        for (auto& sic : its_clients) {
            local_services_history_[std::get<0>(sic)][std::get<1>(sic)].erase(std::get<2>(sic));
            if (local_services_history_[std::get<0>(sic)][std::get<1>(sic)].size() == 0) {
                local_services_history_.erase(std::get<0>(sic));
            }
        }
    }
}

std::shared_ptr<event> routing_manager_base::find_event(service_t _service,
        instance_t _instance, event_t _event) const {
    std::lock_guard<std::mutex> its_lock(events_mutex_);
    std::shared_ptr<event> its_event;
    auto find_service = events_.find(_service);
    if (find_service != events_.end()) {
        auto find_instance = find_service->second.find(_instance);
        if (find_instance != find_service->second.end()) {
            auto find_event = find_instance->second.find(_event);
            if (find_event != find_instance->second.end()) {
                its_event = find_event->second;
            }
        }
    }
    return its_event;
}

std::set<std::shared_ptr<eventgroupinfo> >
routing_manager_base::find_eventgroups(
        service_t _service, instance_t _instance) const {

    std::set<std::shared_ptr<eventgroupinfo> > its_eventgroups;

    std::lock_guard<std::mutex> its_lock{eventgroups_mutex_};
    auto found_service = eventgroups_.find(_service);
    if (found_service != eventgroups_.end()) {
        auto found_instance = found_service->second.find(_instance);
        if (found_instance != found_service->second.end()) {
            for (const auto &e : found_instance->second)
                its_eventgroups.insert(e.second);
        }
    }

    return its_eventgroups;
}

std::shared_ptr<eventgroupinfo> routing_manager_base::find_eventgroup(
        service_t _service, instance_t _instance,
        eventgroup_t _eventgroup) const {
    std::lock_guard<std::mutex> its_lock(eventgroups_mutex_);

    std::shared_ptr<eventgroupinfo> its_info(nullptr);
    auto found_service = eventgroups_.find(_service);
    if (found_service != eventgroups_.end()) {
        auto found_instance = found_service->second.find(_instance);
        if (found_instance != found_service->second.end()) {
            auto found_eventgroup = found_instance->second.find(_eventgroup);
            if (found_eventgroup != found_instance->second.end()) {
                its_info = found_eventgroup->second;
                std::shared_ptr<serviceinfo> its_service_info
                    = find_service(_service, _instance);
                if (its_service_info) {
                    std::string its_multicast_address;
                    uint16_t its_multicast_port;
                    if (configuration_->get_multicast(_service, _instance,
                            _eventgroup,
                            its_multicast_address, its_multicast_port)) {
                        try {
                            its_info->set_multicast(
                                    boost::asio::ip::address::from_string(
                                            its_multicast_address),
                                    its_multicast_port);
                        }
                        catch (...) {
                            VSOMEIP_ERROR << "Eventgroup ["
                                << std::hex << std::setw(4) << std::setfill('0')
                                << _service << "." << _instance << "." << _eventgroup
                                << "] is configured as multicast, but no valid "
                                       "multicast address is configured!";
                        }
                    }

                    // LB: THIS IS STRANGE. A "FIND" - METHOD SHOULD NOT ADD INFORMATION...
                    its_info->set_major(its_service_info->get_major());
                    its_info->set_ttl(its_service_info->get_ttl());
                    its_info->set_threshold(configuration_->get_threshold(
                            _service, _instance, _eventgroup));
                }
            }
        }
    }
    return its_info;
}

void routing_manager_base::remove_eventgroup_info(service_t _service,
        instance_t _instance, eventgroup_t _eventgroup) {
    std::lock_guard<std::mutex> its_lock(eventgroups_mutex_);
    auto found_service = eventgroups_.find(_service);
    if (found_service != eventgroups_.end()) {
        auto found_instance = found_service->second.find(_instance);
        if (found_instance != found_service->second.end()) {
            found_instance->second.erase(_eventgroup);
        }
    }
}

bool routing_manager_base::send_local_notification(client_t _client,
        const byte_t *_data, uint32_t _size, instance_t _instance,
        bool _reliable, uint8_t _status_check, bool _force) {
#if defined(USE_DLT) || defined(TRACE_TO_LOGS)
    bool has_local(false);
#endif
    (void)_client;
    bool has_remote(false);
    service_t its_service = bithelper::read_uint16_be(&_data[VSOMEIP_SERVICE_POS_MIN]);
    method_t its_method   = bithelper::read_uint16_be(&_data[VSOMEIP_METHOD_POS_MIN]);

    std::shared_ptr<event> its_event = find_event(its_service, _instance, its_method);
    if (its_event && !its_event->is_shadow()) {
        for (auto its_client : its_event->get_filtered_subscribers(_force)) {

            // local
            if (its_client == VSOMEIP_ROUTING_CLIENT) {
                has_remote = true;
                continue;
            }
#if defined(USE_DLT) || defined(TRACE_TO_LOGS)
            else {
                has_local = true;
            }
#endif

            std::shared_ptr<endpoint> its_local_target = ep_mgr_->find_local(its_client);
            if (its_local_target) {
                send_local(its_local_target, its_client, _data, _size, _instance, _reliable,
                           protocol::id_e::SEND_ID, _status_check);
            }
        }
    }
#if defined(USE_DLT) || defined(TRACE_TO_LOGS)
    // Trace the message if a local client but will _not_ be forwarded to the routing manager
    if (has_local && !has_remote) {
        trace::header its_header;
        if (its_header.prepare(nullptr, true, _instance))
            tc_->trace(its_header.data_, VSOMEIP_TRACE_HEADER_SIZE,
                    _data, _size);
    }
#endif
    return has_remote;
}

bool routing_manager_base::send_local(
        std::shared_ptr<endpoint> &_target, client_t _client,
        const byte_t *_data, uint32_t _size, instance_t _instance,
        bool _reliable, protocol::id_e _command, uint8_t _status_check) const {

    bool has_sent(false);

    protocol::send_command its_command(_command);
    its_command.set_client(get_client());
    its_command.set_instance(_instance);
    its_command.set_reliable(_reliable);
    its_command.set_status(_status_check);
    its_command.set_target(_client);
    its_command.set_message(std::vector<byte_t>(_data, _data + _size));

    std::vector<byte_t> its_buffer;
    protocol::error_e its_error;
    its_command.serialize(its_buffer, its_error);
    if (its_error == protocol::error_e::ERROR_OK) {
        has_sent = _target->send(&its_buffer[0], uint32_t(its_buffer.size()));
    }

    return has_sent;
}

bool routing_manager_base::insert_subscription(
        service_t _service, instance_t _instance, eventgroup_t _eventgroup,
        event_t _event, const std::shared_ptr<debounce_filter_impl_t> &_filter,
        client_t _client, std::set<event_t> *_already_subscribed_events) {

    bool is_inserted(false);
    if (_event != ANY_EVENT) { // subscribe to specific event
        std::shared_ptr<event> its_event = find_event(_service, _instance, _event);
        if (its_event) {
            is_inserted = its_event->add_subscriber(_eventgroup, _filter, _client,
                    host_->is_routing());
        } else {
            VSOMEIP_WARNING << "routing_manager_base::insert_subscription("
                << std::hex << std::setfill('0')
                << std::setw(4) << _client << "): ["
                << std::setw(4) << _service << "."
                << std::setw(4) << _instance << "."
                << std::setw(4) << _eventgroup << "."
                << std::setw(4) << _event << "]"
                << " received subscription for unknown (unrequested / "
                << "unoffered) event. Creating placeholder event holding "
                << "subscription until event is requested/offered.";
            is_inserted = create_placeholder_event_and_subscribe(_service,
                    _instance, _eventgroup, _event, _filter, _client);
        }
    } else { // subscribe to all events of the eventgroup
        std::shared_ptr<eventgroupinfo> its_eventgroup
            = find_eventgroup(_service, _instance, _eventgroup);
        bool create_place_holder(false);
        if (its_eventgroup) {
            std::set<std::shared_ptr<event>> its_events = its_eventgroup->get_events();
            if (!its_events.size()) {
                create_place_holder = true;
            } else {
                for (const auto &e : its_events) {
                    if (e->is_subscribed(_client)) {
                        // client is already subscribed to event from eventgroup
                        // this can happen if events are members of multiple
                        // eventgroups
                        _already_subscribed_events->insert(e->get_event());
                    }
                    is_inserted = e->add_subscriber(_eventgroup, _filter, _client,
                            host_->is_routing()) || is_inserted;
                }
            }
        } else {
            create_place_holder = true;
        }
        if (create_place_holder) {
            VSOMEIP_WARNING << "routing_manager_base::insert_subscription("
                << std::hex << std::setfill('0')
                << std::setw(4) << _client << "): ["
                << std::setw(4) << _service << "."
                << std::setw(4) << _instance << "."
                << std::setw(4) << _eventgroup << "."
                << std::setw(4) << _event << "]"
                << " received subscription for unknown (unrequested / "
                << "unoffered) eventgroup. Creating placeholder event holding "
                << "subscription until event is requested/offered.";
            is_inserted = create_placeholder_event_and_subscribe(_service,
                    _instance, _eventgroup, _event, _filter, _client);
        }
    }
    return is_inserted;
}

std::shared_ptr<serializer> routing_manager_base::get_serializer() {

    std::unique_lock<std::mutex> its_lock(serializer_mutex_);
    while (serializers_.empty()) {
        VSOMEIP_INFO << __func__ << ": Client "
                << std::hex << std::setw(4) << std::setfill('0')
                << get_client()
                << " has no available serializer. Waiting...";
        serializer_condition_.wait(its_lock, [this] { return !serializers_.empty(); } );
        VSOMEIP_INFO << __func__ << ": Client "
                        << std::hex << std::setw(4) << std::setfill('0')
                        << get_client()
                        << " now checking for available serializer.";
    }

    auto its_serializer = serializers_.front();
    serializers_.pop();

    return its_serializer;
}

void routing_manager_base::put_serializer(
        const std::shared_ptr<serializer> &_serializer) {

    std::lock_guard<std::mutex> its_lock(serializer_mutex_);
    serializers_.push(_serializer);
    serializer_condition_.notify_one();
}

std::shared_ptr<deserializer> routing_manager_base::get_deserializer() {

    std::unique_lock<std::mutex> its_lock(deserializer_mutex_);
    while (deserializers_.empty()) {
        VSOMEIP_INFO << std::hex << "client " << get_client() <<
                "routing_manager_base::get_deserializer ~> all in use!";
        deserializer_condition_.wait(its_lock, [this] { return !deserializers_.empty(); });
        VSOMEIP_INFO << std::hex << "client " << get_client() <<
                        "routing_manager_base::get_deserializer ~> wait finished!";
    }

    auto its_deserializer = deserializers_.front();
    deserializers_.pop();

    return its_deserializer;
}

void routing_manager_base::put_deserializer(
        const std::shared_ptr<deserializer> &_deserializer) {

    std::lock_guard<std::mutex> its_lock(deserializer_mutex_);
    deserializers_.push(_deserializer);
    deserializer_condition_.notify_one();
}

void routing_manager_base::send_pending_subscriptions(service_t _service,
        instance_t _instance, major_version_t _major) {
    for (auto &ps : pending_subscriptions_) {
        if (ps.service_ == _service &&
                ps.instance_ == _instance && ps.major_ == _major) {
            send_subscribe(get_client(), ps.service_, ps.instance_,
                    ps.eventgroup_, ps.major_, ps.event_, ps.filter_);
        }
    }
}

void routing_manager_base::remove_pending_subscription(service_t _service,
        instance_t _instance, eventgroup_t _eventgroup, event_t _event) {
    if (_eventgroup == 0xFFFF) {
        for (auto it = pending_subscriptions_.begin();
                it != pending_subscriptions_.end();) {
            if (it->service_ == _service
                    && it->instance_ == _instance) {
                it = pending_subscriptions_.erase(it);
            } else {
                it++;
            }
        }
    } else if (_event == ANY_EVENT) {
        for (auto it = pending_subscriptions_.begin();
                it != pending_subscriptions_.end();) {
            if (it->service_ == _service
                    && it->instance_ == _instance
                    && it->eventgroup_ == _eventgroup) {
                it = pending_subscriptions_.erase(it);
            } else {
                it++;
            }
        }
    } else {
        for (auto it = pending_subscriptions_.begin();
                it != pending_subscriptions_.end();) {
            if (it->service_ == _service
                    && it->instance_ == _instance
                    && it->eventgroup_ == _eventgroup
                    && it->event_ == _event) {
                it = pending_subscriptions_.erase(it);
                break;
            } else {
                it++;
            }
        }
    }
}

std::set<std::tuple<service_t, instance_t, eventgroup_t>>
routing_manager_base::get_subscriptions(const client_t _client) {
    std::set<std::tuple<service_t, instance_t, eventgroup_t>> result;
    std::lock_guard<std::mutex> its_lock(events_mutex_);
    for (const auto& its_service : events_) {
        for (const auto& its_instance : its_service.second) {
            for (const auto& its_event : its_instance.second) {
                auto its_eventgroups = its_event.second->get_eventgroups(_client);
                for (const auto& e : its_eventgroups) {
                    result.insert(std::make_tuple(
                                    its_service.first,
                                    its_instance.first,
                                    e));
                }
            }
        }
    }
    return result;
}


void routing_manager_base::clear_shadow_subscriptions(void) {
    std::lock_guard<std::mutex> its_lock(events_mutex_);
    for (const auto& its_service : events_) {
        for (const auto& its_instance : its_service.second) {
            for (const auto& its_event : its_instance.second) {
                if (its_event.second->is_shadow())
                    its_event.second->clear_subscribers();
            }
        }
    }
}

bool
routing_manager_base::get_guest(client_t _client,
        boost::asio::ip::address &_address, port_t &_port) const {

    std::lock_guard<std::mutex> its_lock(guests_mutex_);
    auto find_guest = guests_.find(_client);
    if (find_guest == guests_.end())
        return false;

    _address = find_guest->second.first;
    _port = find_guest->second.second;

    return true;
}

void
routing_manager_base::add_guest(client_t _client,
        const boost::asio::ip::address &_address, port_t _port) {

    std::lock_guard<std::mutex> its_lock(guests_mutex_);
    guests_[_client] = std::make_pair(_address, _port);
}

void
routing_manager_base::remove_guest(client_t _client) {

    std::lock_guard<std::mutex> its_lock(guests_mutex_);
    guests_.erase(_client);
}

void
routing_manager_base::remove_subscriptions(port_t _local_port,
        const boost::asio::ip::address &_remote_address,
        port_t _remote_port) {

    (void)_local_port;
    (void)_remote_address;
    (void)_remote_port;
    // dummy method to implement routing_host interface
}

routing_state_e
routing_manager_base::get_routing_state() {
    return routing_state_;
}

#ifdef VSOMEIP_ENABLE_COMPAT
void routing_manager_base::set_incoming_subscription_state(client_t _client, service_t _service, instance_t _instance,
        eventgroup_t _eventgroup, event_t _event, subscription_state_e _state) {
    std::lock_guard<std::recursive_mutex> its_lock(incoming_subscription_state_mutex_);
    incoming_subscription_state_[_client][_service][_instance][_eventgroup][_event] = _state;
}

subscription_state_e routing_manager_base::get_incoming_subscription_state(client_t _client,
        service_t _service, instance_t _instance,
        eventgroup_t _eventgroup, event_t _event) {
    std::lock_guard<std::recursive_mutex> its_lock(incoming_subscription_state_mutex_);
    const auto its_client = incoming_subscription_state_.find(_client);
    if (its_client != incoming_subscription_state_.end()) {
        const auto its_service = its_client->second.find(_service);
        if (its_service != its_client->second.end()) {
            const auto its_instance = its_service->second.find(_instance);
            if (its_instance != its_service->second.end()) {
                const auto its_group = its_instance->second.find(_eventgroup);
                if (its_group != its_instance->second.end()) {
                    const auto its_event = its_group->second.find(_event);
                    if (its_event != its_group->second.end()) {
                        return its_event->second;
                    }
                    // If a specific event was not found, check if there is a remote subscriber to ANY_EVENT
                    const auto its_any_event = its_group->second.find(ANY_EVENT);
                    if (its_any_event != its_group->second.end()) {
                        return its_any_event->second;
                    }
                }
            }
        }
    }
    return subscription_state_e::SUBSCRIPTION_NOT_ACKNOWLEDGED;
}

void routing_manager_base::erase_incoming_subscription_state(client_t _client, service_t _service, instance_t _instance,
        eventgroup_t _eventgroup, event_t _event) {
    std::lock_guard<std::recursive_mutex> its_lock(incoming_subscription_state_mutex_);
    const auto its_client = incoming_subscription_state_.find(_client);
    if (its_client != incoming_subscription_state_.end()) {
        const auto its_service = its_client->second.find(_service);
        if (its_service != its_client->second.end()) {
            const auto its_instance = its_service->second.find(_instance);
            if (its_instance != its_service->second.end()) {
                const auto its_group = its_instance->second.find(_eventgroup);
                if (its_group != its_instance->second.end()) {
                    const auto its_event = its_group->second.find(_event);
                    if (its_event != its_group->second.end()) {
                        its_group->second.erase(_event);
                        if (its_group->second.empty()) {
                            its_instance->second.erase(its_group);
                            if (its_instance->second.empty()) {
                                its_service->second.erase(its_instance);
                                if (its_service->second.empty()) {
                                    its_client->second.erase(its_service);
                                    if (its_client->second.empty()) {
                                        incoming_subscription_state_.erase(its_client);
                                    }
                                }
                            }
                        }
                    }
                }
            }
        }
    }
}
#endif

} // namespace vsomeip_v3<|MERGE_RESOLUTION|>--- conflicted
+++ resolved
@@ -25,14 +25,9 @@
         host_(_host),
         io_(host_->get_io()),
         configuration_(host_->get_configuration()),
-<<<<<<< HEAD
-        debounce_timer(host_->get_io())
-#if defined(USE_DLT) || defined(TRACE_TO_LOGS)
-=======
         debounce_timer(host_->get_io()),
         routing_state_(routing_state_e::RS_UNKNOWN)
-#ifdef USE_DLT
->>>>>>> 0b83e24d
+#ifdef USE_DLT || defined(TRACE_TO_LOGS)
         , tc_(trace::connector_impl::get())
 #endif
 {
