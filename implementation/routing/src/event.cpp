--- conflicted
+++ resolved
@@ -686,14 +686,9 @@
 
     if (is_filters_empty) {
 
-<<<<<<< HEAD
-        bool must_forward = _force || epsilon_change_func_(its_payload, its_payload_update);
-=======
-        bool must_forward = ((type_ != event_type_e::ET_FIELD
-                    && has_default_epsilon_change_func_)
+        bool must_forward = has_default_epsilon_change_func_
                 || _force
-                || epsilon_change_func_(its_payload, its_payload_update));
->>>>>>> 0b83e24d
+                || epsilon_change_func_(its_payload, its_payload_update);
 
         if (must_forward)
             return its_subscribers;
@@ -710,15 +705,10 @@
                     its_filtered_subscribers.insert(s);
             } else {
                 if (is_allowed == 0xff) {
-<<<<<<< HEAD
-                    is_allowed = (_force || epsilon_change_func_(its_payload, its_payload_update) ? 0x01 : 0x00);
-=======
-                    is_allowed = ((type_ != event_type_e::ET_FIELD
-                            && has_default_epsilon_change_func_)
+                    is_allowed = (has_default_epsilon_change_func_
                         || _force
                         || epsilon_change_func_(its_payload, its_payload_update)
                         ? 0x01 : 0x00);
->>>>>>> 0b83e24d
                 }
 
                 if (is_allowed == 0x01)
