--- conflicted
+++ resolved
@@ -314,13 +314,6 @@
 
     std::mutex event_registration_mutex_;
 
-<<<<<<< HEAD
-#if defined(USE_DLT) || defined(TRACE_TO_LOGS)
-    std::shared_ptr<trace::connector_impl> tc_;
-#endif
-
-=======
->>>>>>> 0b83e24d
     struct subscription_data_t {
         service_t service_;
         instance_t instance_;
@@ -359,7 +352,7 @@
     std::mutex routing_state_mutex_;
     routing_state_e routing_state_;
 
-#ifdef USE_DLT
+#ifdef USE_DLT || defined(TRACE_TO_LOGS)
     std::shared_ptr<trace::connector_impl> tc_;
 #endif
 
