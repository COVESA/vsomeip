--- conflicted
+++ resolved
@@ -798,25 +798,17 @@
 				(is_v4_ ? IP_PKTINFO : IPV6_PKTINFO),
 				its_pktinfo_option, sizeof(its_pktinfo_option));
 #else
-<<<<<<< HEAD
-            int its_pktinfo_option(1);
-            ::setsockopt(multicast_socket_->native_handle(),
-                    (is_v4_ ? IPPROTO_IP : IPPROTO_IPV6),
-#if defined(IP_PKTINFO)
-                    (is_v4_ ? IP_PKTINFO : IPV6_RECVPKTINFO),
-#elif defined(IP_RECVDSTADDR)
-                    (is_v4_ ? IP_RECVDSTADDR : IPV6_RECVPKTINFO),
-#else
-                    #error "Platform not supported. Neither IP_PKTINFO nor IP_RECVDSTADDR is defined.";
-#endif
-                    &its_pktinfo_option, sizeof(its_pktinfo_option));
-=======
 		int its_pktinfo_option(1);
 		::setsockopt(multicast_socket_->native_handle(),
 				(is_v4_ ? IPPROTO_IP : IPPROTO_IPV6),
+#if defined(IP_PKTINFO)
 				(is_v4_ ? IP_PKTINFO : IPV6_RECVPKTINFO),
+#elif defined(IP_RECVDSTADDR)
+                (is_v4_ ? IP_RECVDSTADDR : IPV6_RECVPKTINFO),
+#else
+                #error "Platform not supported. Neither IP_PKTINFO nor IP_RECVDSTADDR is defined.";
+#endif
 				&its_pktinfo_option, sizeof(its_pktinfo_option));
->>>>>>> 0b83e24d
 #endif
 		if (multicast_recv_buffer_.empty())
 			multicast_recv_buffer_.resize(VSOMEIP_MAX_UDP_MESSAGE_SIZE, 0);
