--- conflicted
+++ resolved
@@ -74,14 +74,9 @@
     // If specified, bind to device
     std::string its_device(configuration_->get_device());
     if (its_device != "") {
-<<<<<<< HEAD
 #if defined(SO_BINDTODEVICE)
-        if (setsockopt(unicast_socket_.native_handle(),
-                SOL_SOCKET, SO_BINDTODEVICE, its_device.c_str(), static_cast<socklen_t>(its_device.size())) == -1) {
-=======
         if (setsockopt(unicast_socket_->native_handle(), SOL_SOCKET, SO_BINDTODEVICE,
                 its_device.c_str(), static_cast<socklen_t>(its_device.size())) == -1) {
->>>>>>> 0b83e24d
             VSOMEIP_WARNING << "UDP Server: Could not bind to device \"" << its_device << "\"";
         }
 #else
