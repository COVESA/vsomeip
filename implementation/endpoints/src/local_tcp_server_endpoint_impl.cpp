--- conflicted
+++ resolved
@@ -230,10 +230,7 @@
 }
 
 void local_tcp_server_endpoint_impl::accept_cbk(
-<<<<<<< HEAD
         connection::ptr _connection, boost::system::error_code const &_error) {
-=======
-        const connection::ptr& _connection, boost::system::error_code const &_error) {
     if (!_error) {
         boost::system::error_code its_error;
         endpoint_type remote;
@@ -256,7 +253,6 @@
             }
         }
     }
->>>>>>> 6461369b
     if (_error != boost::asio::error::bad_descriptor
             && _error != boost::asio::error::operation_aborted
             && _error != boost::asio::error::no_descriptors) {
