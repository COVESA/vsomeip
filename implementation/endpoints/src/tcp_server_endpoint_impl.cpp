--- conflicted
+++ resolved
@@ -242,13 +242,8 @@
     }
 }
 
-<<<<<<< HEAD
 void tcp_server_endpoint_impl::accept_cbk(connection::ptr _connection,
-        boost::system::error_code const &_error) {
-=======
-void tcp_server_endpoint_impl::accept_cbk(const connection::ptr& _connection,
                                           boost::system::error_code const& _error) {
->>>>>>> 6461369b
 
     if (!_error) {
         boost::system::error_code its_error;
