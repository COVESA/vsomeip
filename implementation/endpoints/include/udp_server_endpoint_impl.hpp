// Copyright (C) 2014-2025 Bayerische Motoren Werke Aktiengesellschaft (BMW AG)
// This Source Code Form is subject to the terms of the Mozilla Public
// License, v. 2.0. If a copy of the MPL was not distributed with this
// file, You can obtain one at http://mozilla.org/MPL/2.0/.

#ifndef VSOMEIP_V3_UDP_SERVER_ENDPOINT_IMPL_HPP_
#define VSOMEIP_V3_UDP_SERVER_ENDPOINT_IMPL_HPP_

#include <boost/asio/ip/udp.hpp>
#include <vsomeip/defines.hpp>

#include "server_endpoint_impl.hpp"
#include "tp_reassembler.hpp"

namespace vsomeip_v3 {
using udp_server_endpoint_base_impl = server_endpoint_impl<boost::asio::ip::udp>;

// callback type to sent messages (SD)
using on_unicast_sent_cbk_t = std::function<void(const byte_t*, length_t, const boost::asio::ip::address&)>;
// callback type to own multicast messages received
using on_sent_multicast_received_cbk_t = std::function<void(const byte_t*, length_t, const boost::asio::ip::address&)>;

class udp_server_endpoint_impl : public udp_server_endpoint_base_impl {

public:
    udp_server_endpoint_impl() = delete;
    udp_server_endpoint_impl(const udp_server_endpoint_impl&) = delete;
    udp_server_endpoint_impl(udp_server_endpoint_impl&&) = delete;
    udp_server_endpoint_impl(const std::shared_ptr<endpoint_host>& _endpoint_host, const std::shared_ptr<routing_host>& _routing_host,
                             boost::asio::io_context& _io, const std::shared_ptr<configuration>& _configuration);
    ~udp_server_endpoint_impl() override;

    udp_server_endpoint_impl& operator=(const udp_server_endpoint_impl&) = delete;
    udp_server_endpoint_impl& operator=(udp_server_endpoint_impl&&) = delete;

    void init(const endpoint_type& _local, boost::system::error_code& _error) override;
    void start() override;
    void stop() override;
    void restart(bool _force) override;
    void receive() override;

    bool is_closed() const override;

    bool send_to(const std::shared_ptr<endpoint_definition> _target, const byte_t* _data, uint32_t _size) override;
    bool send_error(const std::shared_ptr<endpoint_definition> _target, const byte_t* _data, uint32_t _size) override;
    bool send_queued(const target_data_iterator_type _it) override;
    void get_configured_times_from_endpoint(service_t _service, method_t _method, std::chrono::nanoseconds* _debouncing,
                                            std::chrono::nanoseconds* _maximum_retention) const override;

    VSOMEIP_EXPORT void join(const std::string& _address);
    VSOMEIP_EXPORT void join_unlocked(const std::string& _address);
    VSOMEIP_EXPORT void leave(const std::string& _address);
    VSOMEIP_EXPORT void set_multicast_option(const boost::asio::ip::address& _address, bool _is_join, boost::system::error_code& _error);

    void add_default_target(service_t _service, const std::string& _address, uint16_t _port) override;
    void remove_default_target(service_t _service) override;
    bool get_default_target(service_t _service, endpoint_type& _target) const override;

    uint16_t get_local_port() const override;
    void set_local_port(uint16_t _port) override;
    bool is_local() const override;

    void print_status() override;
    bool is_reliable() const override;

    // Callback to sent messages
    void set_unicast_sent_callback(const on_unicast_sent_cbk_t& _cbk);
    // to own multicast messages received
    void set_sent_multicast_received_callback(const on_sent_multicast_received_cbk_t& _cbk);
    void set_receive_own_multicast_messages(bool value);

    bool is_joining() const;
    bool is_joined(const std::string& _address) const;
    bool is_joined(const std::string& _address, bool& _received) const;

    /// @brief Disconnects from the given client.
    ///
    /// @param _client ID of the remote client.
    void disconnect_from(const client_t _client) override;

private:
    void start_unlocked();
    void stop_unlocked();
    void init_unlocked(const endpoint_type& _local, boost::system::error_code& _error);

    bool send_queued_unlocked(const target_data_iterator_type _it);
    void leave_unlocked(const std::string& _address);
    void set_broadcast();
    void receive_unicast_unlocked();
    void receive_multicast_unlocked();
    bool is_joined_unlocked(const std::string& _address) const;
    bool is_joined_unlocked(const std::string& _address, bool& _received) const;
    std::string get_remote_information(const target_data_iterator_type _it) const override;
    std::string get_remote_information(const endpoint_type& _remote) const override;

    std::string get_address_port_local_unlocked() const;
    bool tp_segmentation_enabled(service_t _service, instance_t _instance, method_t _method) const override;

    void on_unicast_received(boost::system::error_code const& _error, std::size_t _bytes);

    void on_multicast_received(boost::system::error_code const& _error, std::size_t _bytes, const boost::asio::ip::udp::endpoint& _sender,
                               const boost::asio::ip::address& _destination);

    void on_message_received_unlocked(boost::system::error_code const& _error, std::size_t _bytes, bool _is_multicast,
                                      endpoint_type const& _remote, message_buffer_t const& _buffer);

    bool is_same_subnet_unlocked(const boost::asio::ip::address& _address) const;

    auto shared_ptr() { return std::shared_ptr<udp_server_endpoint_impl>(shared_from_this(), this); }

private:
    mutable std::mutex sync_;

    std::shared_ptr<socket_type> unicast_socket_;
    endpoint_type unicast_remote_;
    message_buffer_t unicast_recv_buffer_;

    std::shared_ptr<socket_type> multicast_socket_;
    std::unique_ptr<endpoint_type> multicast_local_;
    message_buffer_t multicast_recv_buffer_;
    std::atomic<unsigned> lifecycle_idx_;
    std::map<std::string, bool, std::less<>> joined_;
    std::map<std::string, bool, std::less<>> join_status_;

    std::map<service_t, endpoint_type> default_targets_;

    boost::asio::ip::address netmask_;
    uint16_t prefix_{0};

<<<<<<< HEAD
    std::atomic<bool> has_cross_vlan_multicast_;
    ttl_t multicast_ttl_;

    std::uint16_t local_port_;
=======
    uint16_t local_port_{0};
>>>>>>> e89240c7

    std::shared_ptr<tp::tp_reassembler> tp_reassembler_;
    boost::asio::steady_timer tp_cleanup_timer_;

    std::chrono::steady_clock::time_point last_sent_;

    // Atomic so the logger can print this variable without a lock
    std::atomic<bool> is_stopped_{true};
    bool is_v4_{true};

    // to tracking sent messages
    on_unicast_sent_cbk_t on_unicast_sent_{nullptr};

    // to receive own multicast messages
    bool receive_own_multicast_messages_{false};
    on_sent_multicast_received_cbk_t on_sent_multicast_received_{nullptr};

    std::string instance_name_;
};

} // namespace vsomeip_v3

#endif // VSOMEIP_V3_UDP_SERVER_ENDPOINT_IMPL_HPP_<|MERGE_RESOLUTION|>--- conflicted
+++ resolved
@@ -127,14 +127,10 @@
     boost::asio::ip::address netmask_;
     uint16_t prefix_{0};
 
-<<<<<<< HEAD
     std::atomic<bool> has_cross_vlan_multicast_;
     ttl_t multicast_ttl_;
-
-    std::uint16_t local_port_;
-=======
+  
     uint16_t local_port_{0};
->>>>>>> e89240c7
 
     std::shared_ptr<tp::tp_reassembler> tp_reassembler_;
     boost::asio::steady_timer tp_cleanup_timer_;
