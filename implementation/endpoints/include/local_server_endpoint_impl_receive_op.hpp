--- conflicted
+++ resolved
@@ -25,13 +25,8 @@
 {
     socket_type_t &socket_;
     receive_handler_t handler_;
-<<<<<<< HEAD
     byte_t *buffer_ = nullptr;
     size_t length_;
-=======
-    byte_t *buffer_;
-    std::size_t length_;
->>>>>>> 55376c17
     uid_t uid_;
     gid_t gid_;
     size_t bytes_;
