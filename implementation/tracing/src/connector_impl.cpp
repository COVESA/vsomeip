// Copyright (C) 2014-2021 Bayerische Motoren Werke Aktiengesellschaft (BMW AG)
// This Source Code Form is subject to the terms of the Mozilla Public
// License, v. 2.0. If a copy of the MPL was not distributed with this
// file, You can obtain one at http://mozilla.org/MPL/2.0/.

#include <vsomeip/constants.hpp>
#include <vsomeip/internal/logger.hpp>
#include <vsomeip/runtime.hpp>
#include <chrono>
#include <ctime>
#include <fstream>
#include <iomanip>
#include <iostream>

#include "../include/channel_impl.hpp"
#include "../include/connector_impl.hpp"
#include "../include/defines.hpp"
#include "../../configuration/include/trace.hpp"
#include "../../utility/include/bithelper.hpp"

namespace vsomeip_v3 {
namespace trace {

const char *VSOMEIP_TC_DEFAULT_CHANNEL_ID = "TC";

static std::mutex connector_impl_get;

std::shared_ptr<connector_impl> connector_impl::get() {
    std::scoped_lock lk {connector_impl_get};
    static std::shared_ptr<connector_impl> instance = std::make_shared<connector_impl>();
    return instance;
}

connector_impl::connector_impl() :
    is_enabled_(false),
    is_sd_enabled_(false) {

    channels_[VSOMEIP_TC_DEFAULT_CHANNEL_ID]
        = std::make_shared<channel_impl>(VSOMEIP_TC_DEFAULT_CHANNEL_ID,
                                         VSOMEIP_TC_DEFAULT_CHANNEL_NAME);
#ifdef USE_DLT
    std::shared_ptr<DltContext> its_default_context
        = std::make_shared<DltContext>();

    contexts_[VSOMEIP_TC_DEFAULT_CHANNEL_ID] = its_default_context;
    DLT_REGISTER_CONTEXT_LL_TS(*(its_default_context.get()),
            VSOMEIP_TC_DEFAULT_CHANNEL_ID, VSOMEIP_TC_DEFAULT_CHANNEL_NAME,
            DLT_LOG_INFO, DLT_TRACE_STATUS_ON);
#endif
}

connector_impl::~connector_impl() {
    reset();
}

void connector_impl::configure(const std::shared_ptr<cfg::trace> &_configuration) {
    std::scoped_lock lk {configure_mutex_};
    if (_configuration) {
        is_enabled_ = _configuration->is_enabled_;
        is_sd_enabled_ = _configuration->is_sd_enabled_;
    }

    if (is_enabled_) { // No need to create filters if tracing is disabled!
        for (auto &its_channel : _configuration->channels_) {
            if (!add_channel(its_channel->id_, its_channel->name_)) {
                VSOMEIP_ERROR << "Channel " << its_channel->id_
                                << " has multiple definitions.";
            }
        }

        for (auto &its_filter : _configuration->filters_) {
            for (auto &its_channel : its_filter->channels_) {
                auto its_channel_ptr = get_channel_impl(its_channel);
                if (its_channel_ptr) {
                    if (its_filter->is_range_) {
                        its_channel_ptr->add_filter(its_filter->matches_[0],
                                its_filter->matches_[1], its_filter->ftype_);
                    } else {
                        its_channel_ptr->add_filter(its_filter->matches_,
                                its_filter->ftype_);
                    }
                }
            }
        }
    }

    VSOMEIP_INFO << "vsomeip tracing "
        << (is_enabled_ ? "enabled." : "not enabled.")
        << " vsomeip service discovery tracing "
        << (is_sd_enabled_ ? "enabled." : "not enabled.");
}

void connector_impl::reset() {
    // reset to default
    {
        std::scoped_lock its_lock_channels(channels_mutex_);
        channels_.clear();
    }
#ifdef USE_DLT
<<<<<<< HEAD
    std::lock_guard<std::mutex> its_contexts_lock(contexts_mutex_);
    contexts_.clear();
#endif
    // reset to default
    std::lock_guard<std::mutex> its_lock_channels(channels_mutex_);
    channels_.clear();
=======
#ifndef ANDROID
    {
        std::scoped_lock its_contexts_lock(contexts_mutex_);
        contexts_.clear();
    }
#endif
#endif
>>>>>>> 0b83e24d
}

void connector_impl::set_enabled(const bool _enabled) {
    is_enabled_ = _enabled;
}

bool connector_impl::is_enabled() const {
    return is_enabled_;
}

void connector_impl::set_sd_enabled(const bool _sd_enabled) {
    is_sd_enabled_ = _sd_enabled;
}

bool connector_impl::is_sd_enabled() const {
    return is_sd_enabled_;
}

bool connector_impl::is_sd_message(const byte_t *_data, uint16_t _data_size) const {
    if (VSOMEIP_METHOD_POS_MAX < _data_size) {
        return (_data[VSOMEIP_SERVICE_POS_MIN] == 0xFF && _data[VSOMEIP_SERVICE_POS_MAX] == 0xFF &&
                _data[VSOMEIP_METHOD_POS_MIN] == 0x81 && _data[VSOMEIP_METHOD_POS_MAX] == 0x00);
    }
    return false;
}

std::shared_ptr<channel> connector_impl::add_channel(const trace_channel_t& _id,
                                                     const std::string& _name) {

    std::shared_ptr<channel_impl> its_channel;
    {
        std::scoped_lock its_channels_lock(channels_mutex_);

        // check whether we already know the requested channel
        if (channels_.find(_id) != channels_.end())
            return nullptr;

        // create new channel
        its_channel = std::make_shared<channel_impl>(_id, _name);

        // add channel
        channels_[_id] = its_channel;
    }

    // register context
#ifdef USE_DLT
<<<<<<< HEAD
    std::lock_guard<std::mutex> its_contexts_lock(contexts_mutex_);
    std::shared_ptr<DltContext> its_context = std::make_shared<DltContext>();
    contexts_[_id] = its_context;
    DLT_REGISTER_CONTEXT_LL_TS(*(its_context.get()), _id.c_str(), _name.c_str(),
            DLT_LOG_INFO, DLT_TRACE_STATUS_ON);
=======
#ifndef ANDROID
    {
        std::scoped_lock its_contexts_lock(contexts_mutex_);
        std::shared_ptr<DltContext> its_context = std::make_shared<DltContext>();
        contexts_[_id] = its_context;
        DLT_REGISTER_CONTEXT_LL_TS(*(its_context.get()), _id.c_str(), _name.c_str(), DLT_LOG_INFO,
                                   DLT_TRACE_STATUS_ON);
    }
>>>>>>> 0b83e24d
#endif

    return its_channel;
}

bool connector_impl::remove_channel(const trace_channel_t &_id) {

    if (_id == VSOMEIP_TC_DEFAULT_CHANNEL_ID) {
        // the default channel can not be removed
        return false;
    }

    bool has_removed {false};
    {
        std::scoped_lock its_channels_lock(channels_mutex_);
        has_removed = (channels_.erase(_id) == 1);
    }

    if (has_removed) {
        // unregister context
#ifdef USE_DLT
<<<<<<< HEAD
        std::lock_guard<std::mutex> its_contexts_lock(contexts_mutex_);
        auto its_context = contexts_.find(_id);
        if (its_context != contexts_.end()) {
            DLT_UNREGISTER_CONTEXT(*(its_context->second.get()));
=======
#ifndef ANDROID
        {
            std::scoped_lock its_contexts_lock(contexts_mutex_);
            auto its_context = contexts_.find(_id);
            if (its_context != contexts_.end()) {
                DLT_UNREGISTER_CONTEXT(*(its_context->second.get()));
            }
>>>>>>> 0b83e24d
        }
#endif
    }

    return true;
}

std::shared_ptr<channel> connector_impl::get_channel(const std::string &_id) const {
    std::scoped_lock its_channels_lock(channels_mutex_);
    auto its_channel = channels_.find(_id);
    return (its_channel != channels_.end() ? its_channel->second : nullptr);
}

std::shared_ptr<channel_impl> connector_impl::get_channel_impl(const std::string &_id) const {
    std::scoped_lock its_channels_lock(channels_mutex_);
    auto its_channel = channels_.find(_id);
    return (its_channel != channels_.end() ? its_channel->second : nullptr);
}

void connector_impl::trace(const byte_t *_header, uint16_t _header_size,
        const byte_t *_data, uint32_t _data_size) {

#if defined(USE_DLT) || defined(TRACE_TO_LOGS)
    if (!is_enabled_)
        return;

    if (_data_size == 0)
        return; // no data

    // Clip
    uint16_t its_data_size = uint16_t(_data_size > USHRT_MAX ? USHRT_MAX : _data_size);

    if (is_sd_message(_data, its_data_size) && !is_sd_enabled_)
        return; // tracing of service discovery messages is disabled!

    service_t its_service = bithelper::read_uint16_be(&_data[VSOMEIP_SERVICE_POS_MIN]);

    // Instance is not part of the SOME/IP header, read it from the trace
    // header
<<<<<<< HEAD
    instance_t its_instance = VSOMEIP_BYTES_TO_WORD(
            _header[VSOMEIP_TC_INSTANCE_POS_MIN],
            _header[VSOMEIP_TC_INSTANCE_POS_MAX]);

    method_t its_method = VSOMEIP_BYTES_TO_WORD(
            _data[VSOMEIP_METHOD_POS_MIN],
            _data[VSOMEIP_METHOD_POS_MAX]);

    // Forward to channel if the filter set of the channel allows
    std::lock_guard<std::mutex> its_channels_lock(channels_mutex_);
    #ifdef USE_DLT
        std::lock_guard<std::mutex> its_contexts_lock(contexts_mutex_);
    #endif
=======
    instance_t its_instance = bithelper::read_uint16_be(&_header[VSOMEIP_TC_INSTANCE_POS_MIN]);
    method_t its_method     = bithelper::read_uint16_be(&_data[VSOMEIP_METHOD_POS_MIN]);

// Forward to channel if the filter set of the channel allows
#ifndef ANDROID
    std::scoped_lock its_lock(channels_mutex_, contexts_mutex_);
#else
    std::scoped_lock its_lock(channels_mutex_);
#endif
>>>>>>> 0b83e24d
    for (auto its_channel : channels_) {
        auto ftype = its_channel.second->matches(its_service, its_instance, its_method);
        if (ftype.first) {
            #ifdef USE_DLT
                auto its_context = contexts_.find(its_channel.second->get_id());
                if (its_context != contexts_.end()) {
                    try {
                        if (ftype.second) {
                            //Positive Filter
                            DLT_TRACE_NETWORK_SEGMENTED(*(its_context->second.get()),
                                DLT_NW_TRACE_IPC,
                                _header_size, static_cast<void *>(const_cast<byte_t *>(_header)),
                                its_data_size, static_cast<void *>(const_cast<byte_t *>(_data)));
                        } else {
                            //Header-Only Filter
                            DLT_TRACE_NETWORK_TRUNCATED(*(its_context->second.get()),
                                DLT_NW_TRACE_IPC,
                                _header_size, static_cast<void *>(const_cast<byte_t *>(_header)),
                                VSOMEIP_FULL_HEADER_SIZE,
                                static_cast<void *>(const_cast<byte_t *>(_data)));
                        }
                    } catch (const std::exception& e) {
                        VSOMEIP_INFO << "connector_impl::trace: "
                            << "Exception caught when trying to log a trace with DLT. "
                            << e.what();
                    }
                } else {
                    // This should never happen!
                    VSOMEIP_ERROR << "tracing: found channel without DLT context!";
                }
            #else
                std::stringstream ss;
                ss << "TC:";
                for(int i = 0; i < _header_size; i++) {
                    ss << ' ' << std::setfill('0') << std::setw(2) << std::hex << int(_header[i]);
                }
                if (ftype.second)
                    its_data_size = VSOMEIP_FULL_HEADER_SIZE;
                for(int i = 0; i < its_data_size; i++) {
                    ss << ' ' << std::setfill('0') << std::setw(2) << std::hex << int(_data[i]);
                }
                VSOMEIP_INFO << ss.str();
            #endif
        }
    }
#else
    (void)_header;
    (void)_header_size;
    (void)_data;
    (void)_data_size;
#endif
}

} // namespace trace
} // namespace vsomeip_v3<|MERGE_RESOLUTION|>--- conflicted
+++ resolved
@@ -97,22 +97,11 @@
         channels_.clear();
     }
 #ifdef USE_DLT
-<<<<<<< HEAD
-    std::lock_guard<std::mutex> its_contexts_lock(contexts_mutex_);
-    contexts_.clear();
-#endif
-    // reset to default
-    std::lock_guard<std::mutex> its_lock_channels(channels_mutex_);
-    channels_.clear();
-=======
-#ifndef ANDROID
     {
         std::scoped_lock its_contexts_lock(contexts_mutex_);
         contexts_.clear();
     }
 #endif
-#endif
->>>>>>> 0b83e24d
 }
 
 void connector_impl::set_enabled(const bool _enabled) {
@@ -159,14 +148,6 @@
 
     // register context
 #ifdef USE_DLT
-<<<<<<< HEAD
-    std::lock_guard<std::mutex> its_contexts_lock(contexts_mutex_);
-    std::shared_ptr<DltContext> its_context = std::make_shared<DltContext>();
-    contexts_[_id] = its_context;
-    DLT_REGISTER_CONTEXT_LL_TS(*(its_context.get()), _id.c_str(), _name.c_str(),
-            DLT_LOG_INFO, DLT_TRACE_STATUS_ON);
-=======
-#ifndef ANDROID
     {
         std::scoped_lock its_contexts_lock(contexts_mutex_);
         std::shared_ptr<DltContext> its_context = std::make_shared<DltContext>();
@@ -174,7 +155,6 @@
         DLT_REGISTER_CONTEXT_LL_TS(*(its_context.get()), _id.c_str(), _name.c_str(), DLT_LOG_INFO,
                                    DLT_TRACE_STATUS_ON);
     }
->>>>>>> 0b83e24d
 #endif
 
     return its_channel;
@@ -196,20 +176,12 @@
     if (has_removed) {
         // unregister context
 #ifdef USE_DLT
-<<<<<<< HEAD
-        std::lock_guard<std::mutex> its_contexts_lock(contexts_mutex_);
-        auto its_context = contexts_.find(_id);
-        if (its_context != contexts_.end()) {
-            DLT_UNREGISTER_CONTEXT(*(its_context->second.get()));
-=======
-#ifndef ANDROID
         {
             std::scoped_lock its_contexts_lock(contexts_mutex_);
             auto its_context = contexts_.find(_id);
             if (its_context != contexts_.end()) {
                 DLT_UNREGISTER_CONTEXT(*(its_context->second.get()));
             }
->>>>>>> 0b83e24d
         }
 #endif
     }
@@ -249,31 +221,15 @@
 
     // Instance is not part of the SOME/IP header, read it from the trace
     // header
-<<<<<<< HEAD
-    instance_t its_instance = VSOMEIP_BYTES_TO_WORD(
-            _header[VSOMEIP_TC_INSTANCE_POS_MIN],
-            _header[VSOMEIP_TC_INSTANCE_POS_MAX]);
-
-    method_t its_method = VSOMEIP_BYTES_TO_WORD(
-            _data[VSOMEIP_METHOD_POS_MIN],
-            _data[VSOMEIP_METHOD_POS_MAX]);
-
-    // Forward to channel if the filter set of the channel allows
-    std::lock_guard<std::mutex> its_channels_lock(channels_mutex_);
-    #ifdef USE_DLT
-        std::lock_guard<std::mutex> its_contexts_lock(contexts_mutex_);
-    #endif
-=======
     instance_t its_instance = bithelper::read_uint16_be(&_header[VSOMEIP_TC_INSTANCE_POS_MIN]);
     method_t its_method     = bithelper::read_uint16_be(&_data[VSOMEIP_METHOD_POS_MIN]);
 
 // Forward to channel if the filter set of the channel allows
-#ifndef ANDROID
+#ifdef USE_DLT
     std::scoped_lock its_lock(channels_mutex_, contexts_mutex_);
 #else
     std::scoped_lock its_lock(channels_mutex_);
 #endif
->>>>>>> 0b83e24d
     for (auto its_channel : channels_) {
         auto ftype = its_channel.second->matches(its_service, its_instance, its_method);
         if (ftype.first) {
