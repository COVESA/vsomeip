--- conflicted
+++ resolved
@@ -338,21 +338,13 @@
     void load_network(const configuration_element& _element);
     void load_device(const configuration_element& _element);
 
-<<<<<<< HEAD
-        //VLANs
     void load_cross_vlan_multicast(const configuration_element &_element);
     void load_cross_vlan_multicast_ttl(const configuration_element &_element);
-
-    void load_unicast_address(const configuration_element &_element);
-    void load_netmask(const configuration_element &_element);
-    void load_diagnosis_address(const configuration_element &_element);
-    void load_shutdown_timeout(const configuration_element &_element);
-=======
-    void load_unicast_address(const configuration_element& _element);
+  
+   void load_unicast_address(const configuration_element& _element);
     void load_netmask(const configuration_element& _element);
     void load_diagnosis_address(const configuration_element& _element);
     void load_shutdown_timeout(const configuration_element& _element);
->>>>>>> e89240c7
 
     void load_service_discovery(const configuration_element& _element);
     void load_delays(const boost::property_tree::ptree& _tree);
