// Copyright (C) 2014-2021 Bayerische Motoren Werke Aktiengesellschaft (BMW AG)
// This Source Code Form is subject to the terms of the Mozilla Public
// License, v. 2.0. If a copy of the MPL was not distributed with this
// file, You can obtain one at http://mozilla.org/MPL/2.0/.

#include <vsomeip/constants.hpp>

#include <chrono>
#include <iomanip>
#include <forward_list>
#include <random>
#include <thread>

#include <vsomeip/internal/logger.hpp>

#include "../include/constants.hpp"
#include "../include/defines.hpp"
#include "../include/deserializer.hpp"
#include "../include/enumeration_types.hpp"
#include "../include/eventgroupentry_impl.hpp"
#include "../include/ipv4_option_impl.hpp"
#include "../include/ipv6_option_impl.hpp"
#include "../include/selective_option_impl.hpp"
#include "../include/message_impl.hpp"
#include "../include/remote_subscription_ack.hpp"
#include "../include/request.hpp"
#include "../include/runtime.hpp"
#include "../include/service_discovery_host.hpp"
#include "../include/service_discovery_impl.hpp"
#include "../include/serviceentry_impl.hpp"
#include "../include/subscription.hpp"
#include "../../configuration/include/configuration.hpp"
#include "../../endpoints/include/endpoint.hpp"
#include "../../endpoints/include/client_endpoint.hpp"
#include "../../endpoints/include/endpoint_definition.hpp"
#include "../../endpoints/include/tcp_server_endpoint_impl.hpp"
#include "../../endpoints/include/udp_server_endpoint_impl.hpp"
#include "../../message/include/serializer.hpp"
#include "../../plugin/include/plugin_manager_impl.hpp"
#include "../../routing/include/event.hpp"
#include "../../routing/include/eventgroupinfo.hpp"
#include "../../routing/include/serviceinfo.hpp"
#include "../../utility/include/bithelper.hpp"

namespace vsomeip_v3 {
namespace sd {

service_discovery_impl::service_discovery_impl(service_discovery_host* _host, const std::shared_ptr<configuration>& _configuration) :
    io_(_host->get_io()), host_(_host), configuration_(_configuration), port_(VSOMEIP_SD_DEFAULT_PORT), reliable_(false),
    serializer_(std::make_shared<serializer>(configuration_->get_buffer_shrink_threshold())),
    deserializer_(std::make_shared<deserializer>(configuration_->get_buffer_shrink_threshold())), ttl_timer_(_host->get_io()),
    ttl_timer_runtime_(VSOMEIP_SD_DEFAULT_CYCLIC_OFFER_DELAY / 2), ttl_(VSOMEIP_SD_DEFAULT_TTL),
    subscription_expiration_timer_(_host->get_io()), max_message_size_(VSOMEIP_MAX_UDP_SD_PAYLOAD), initial_delay_(0),
    offer_debounce_time_(VSOMEIP_SD_DEFAULT_OFFER_DEBOUNCE_TIME), repetitions_base_delay_(VSOMEIP_SD_DEFAULT_REPETITIONS_BASE_DELAY),
    repetitions_max_(VSOMEIP_SD_DEFAULT_REPETITIONS_MAX), cyclic_offer_delay_(VSOMEIP_SD_DEFAULT_CYCLIC_OFFER_DELAY),
    offer_debounce_timer_(_host->get_io()), find_initial_debounce_time_(VSOMEIP_SD_INITIAL_FIND_DEBOUNCE_TIME),
    remaining_find_initial_debounce_reps_(VSOMEIP_SD_INITIAL_FIND_DEBOUNCE_REPS),
    find_debounce_time_(VSOMEIP_SD_DEFAULT_FIND_DEBOUNCE_TIME), find_debounce_timer_(_host->get_io()), main_phase_timer_(_host->get_io()),
    is_suspended_(false), is_diagnosis_(false), last_msg_received_timer_(_host->get_io()),
    last_msg_received_timer_timeout_(VSOMEIP_SD_DEFAULT_CYCLIC_OFFER_DELAY + (VSOMEIP_SD_DEFAULT_CYCLIC_OFFER_DELAY / 10)) {

    next_subscription_expiration_ = std::chrono::steady_clock::now() + std::chrono::hours(24);
}

service_discovery_impl::~service_discovery_impl() { }

boost::asio::io_context& service_discovery_impl::get_io() {
    return io_;
}

void service_discovery_impl::init() {
    runtime_ =
            std::dynamic_pointer_cast<sd::runtime>(plugin_manager::get()->get_plugin(plugin_type_e::SD_RUNTIME_PLUGIN, VSOMEIP_SD_LIBRARY));

    unicast_ = configuration_->get_unicast_address();
    sd_multicast_ = configuration_->get_sd_multicast();
    boost::system::error_code ec;
    sd_multicast_address_ = boost::asio::ip::make_address(sd_multicast_, ec);

    port_ = configuration_->get_sd_port();
    reliable_ = (configuration_->get_sd_protocol() == "tcp");
    max_message_size_ = (reliable_ ? VSOMEIP_MAX_TCP_SD_PAYLOAD : VSOMEIP_MAX_UDP_SD_PAYLOAD);

    ttl_ = configuration_->get_sd_ttl();

    // generate random initial delay based on initial delay min and max
    std::uint32_t initial_delay_min = configuration_->get_sd_initial_delay_min();
    std::uint32_t initial_delay_max = configuration_->get_sd_initial_delay_max();
    if (initial_delay_min > initial_delay_max) {
        const std::uint32_t tmp(initial_delay_min);
        initial_delay_min = initial_delay_max;
        initial_delay_max = tmp;
    }

    try {
        std::random_device r;
        std::mt19937 e(r());
        std::uniform_int_distribution<std::uint32_t> distribution(initial_delay_min, initial_delay_max);
        initial_delay_ = std::chrono::milliseconds(distribution(e));
    } catch (const std::exception& e) {
        VSOMEIP_ERROR << "Failed to generate random initial delay: " << e.what();

        // Fallback to the Mersenne Twister engine
        const auto seed = static_cast<std::mt19937::result_type>(
                std::chrono::duration_cast<std::chrono::milliseconds>(std::chrono::high_resolution_clock::now().time_since_epoch())
                        .count());

        std::mt19937 mtwister{seed};

        // Interpolate between initial_delay bounds
        initial_delay_ = std::chrono::milliseconds(
                initial_delay_min
                + (static_cast<std::int64_t>(mtwister()) * static_cast<std::int64_t>(initial_delay_max - initial_delay_min)
                   / static_cast<std::int64_t>(std::mt19937::max() - std::mt19937::min())));
    }

    repetitions_base_delay_ = std::chrono::milliseconds(configuration_->get_sd_repetitions_base_delay());
    repetitions_max_ = configuration_->get_sd_repetitions_max();
    cyclic_offer_delay_ = std::chrono::milliseconds(configuration_->get_sd_cyclic_offer_delay());
    remaining_find_initial_debounce_reps_ = configuration_->get_sd_find_initial_debounce_reps();
    find_initial_debounce_time_ = std::chrono::milliseconds(configuration_->get_sd_find_initial_debounce_time());
    offer_debounce_time_ = std::chrono::milliseconds(configuration_->get_sd_offer_debounce_time());
    ttl_timer_runtime_ = cyclic_offer_delay_ / 2;
    find_debounce_time_ = std::chrono::milliseconds(configuration_->get_sd_find_debounce_time());

    ttl_factor_offers_ = configuration_->get_ttl_factor_offers();
    ttl_factor_subscriptions_ = configuration_->get_ttl_factor_subscribes();
    last_msg_received_timer_timeout_ = cyclic_offer_delay_ + (cyclic_offer_delay_ / 10);
}

void service_discovery_impl::start() {
    if (!endpoint_) {
        endpoint_ = host_->create_service_discovery_endpoint(sd_multicast_, port_, reliable_);

        if (!endpoint_) {
            VSOMEIP_ERROR << "Couldn't start service discovery";
            return;
        }
    }
    {
        std::lock_guard<std::mutex> its_lock(sessions_received_mutex_);
        sessions_received_.clear();
    }
    {
        std::lock_guard<std::mutex> its_lock(serialize_mutex_);
        sessions_sent_.clear();
    }

    if (is_suspended_) {
        // make sure to sent out FindService messages after resume
        std::lock_guard<std::mutex> its_lock(requested_mutex_);
        for (const auto& s : requested_) {
            for (const auto& i : s.second) {
                i.second->set_sent_counter(0);
            }
        }

        // rejoin multicast group
        if (endpoint_ && !reliable_) {
            auto its_server_endpoint = std::dynamic_pointer_cast<udp_server_endpoint_impl>(endpoint_);
            if (its_server_endpoint && !its_server_endpoint->is_joined(sd_multicast_)) {
                VSOMEIP_INFO << "sd::" << __func__ << ": calling its_server_endpoint->join(" << sd_multicast_
                             << ")  its_server_endpoint = " << its_server_endpoint;
                its_server_endpoint->join(sd_multicast_);
            }
        }
    }
    is_suspended_ = false;
    start_main_phase_timer();
    start_offer_debounce_timer(true);
    start_find_debounce_timer(true);
    start_ttl_timer();
    start_last_msg_received_timer();
}

void service_discovery_impl::stop() {
    is_suspended_ = true;
    stop_last_msg_received_timer();

    stop_ttl_timer();
    stop_find_debounce_timer();
    stop_offer_debounce_timer();
    stop_main_phase_timer();
}

void service_discovery_impl::request_service(service_t _service, instance_t _instance, major_version_t _major, minor_version_t _minor,
                                             ttl_t _ttl) {
    std::lock_guard<std::mutex> its_lock(requested_mutex_);
    auto find_service = requested_.find(_service);
    if (find_service != requested_.end()) {
        auto find_instance = find_service->second.find(_instance);
        if (find_instance == find_service->second.end()) {
            find_service->second[_instance] = std::make_shared<request>(_major, _minor, _ttl);
        }
    } else {
        requested_[_service][_instance] = std::make_shared<request>(_major, _minor, _ttl);
    }
}

void service_discovery_impl::release_service(service_t _service, instance_t _instance) {
    std::lock_guard<std::mutex> its_lock(requested_mutex_);
    auto find_service = requested_.find(_service);
    if (find_service != requested_.end()) {
        find_service->second.erase(_instance);
    }
}

<<<<<<< HEAD
void
service_discovery_impl::reset_request_sent_counter(service_t _service, instance_t _instance) {
    std::scoped_lock its_lock {requested_mutex_};
    auto find_service = requested_.find(_service);
    if (find_service != requested_.end()) {
        auto find_instance = find_service->second.find(_instance);
        if (find_instance != find_service->second.end()) {
            find_instance->second->set_sent_counter(0);
        }
    }
}

void
service_discovery_impl::update_request(service_t _service, instance_t _instance) {
=======
void service_discovery_impl::update_request(service_t _service, instance_t _instance) {
>>>>>>> 3bda9314
    std::lock_guard<std::mutex> its_lock(requested_mutex_);
    auto find_service = requested_.find(_service);
    if (find_service != requested_.end()) {
        auto find_instance = find_service->second.find(_instance);
        if (find_instance != find_service->second.end()) {
            find_instance->second->set_sent_counter(std::uint8_t(repetitions_max_ + 1));
        }
    }
}

std::recursive_mutex& service_discovery_impl::get_subscribed_mutex() {
    return subscribed_mutex_;
}

void service_discovery_impl::subscribe(service_t _service, instance_t _instance, eventgroup_t _eventgroup, major_version_t _major,
                                       ttl_t _ttl, client_t _client, const std::shared_ptr<eventgroupinfo>& _info) {

    if (is_suspended_) {
        VSOMEIP_WARNING << "service_discovery::" << __func__ << ": Ignoring subscription as we are suspended.";
        return;
    }

#ifdef VSOMEIP_ENABLE_COMPAT
    bool is_selective(_info ? _info->is_selective() : false);
#endif // VSOMEIP_ENABLE_COMPAT

    std::lock_guard<std::recursive_mutex> its_lock(subscribed_mutex_);
    auto found_service = subscribed_.find(_service);
    if (found_service != subscribed_.end()) {
        auto found_instance = found_service->second.find(_instance);
        if (found_instance != found_service->second.end()) {
            auto found_eventgroup = found_instance->second.find(_eventgroup);
            if (found_eventgroup != found_instance->second.end()) {
                auto its_subscription = found_eventgroup->second;
#ifdef VSOMEIP_ENABLE_COMPAT
                if (!its_subscription->is_selective() && is_selective) {
                    its_subscription->set_selective(true);
                    its_subscription->remove_client(VSOMEIP_ROUTING_CLIENT);
                    for (const auto& e : _info->get_events()) {
                        for (const auto& c : e->get_subscribers(_eventgroup)) {
                            its_subscription->add_client(c);
                        }
                    }
                }
#endif // VSOMEIP_ENABLE_COMPAT
                if (its_subscription->get_major() != _major) {
                    VSOMEIP_ERROR << "Subscriptions to different versions of the same "
                                     "service instance are not supported!";
                } else if (its_subscription->is_selective()) {
                    if (its_subscription->add_client(_client)) {
                        its_subscription->set_state(_client, subscription_state_e::ST_NOT_ACKNOWLEDGED);
                        send_subscription(its_subscription, _service, _instance, _eventgroup, _client);
                    }
                }
                return;
            }
        }
    }

    std::shared_ptr<endpoint> its_reliable, its_unreliable;
    get_subscription_endpoints(_service, _instance, its_reliable, its_unreliable);

    // New subscription
    std::shared_ptr<subscription> its_subscription = create_subscription(_major, _ttl, its_reliable, its_unreliable, _info);

    if (!its_subscription) {
        VSOMEIP_ERROR << __func__ << ": creating subscription failed!";
        return;
    }

    subscribed_[_service][_instance][_eventgroup] = its_subscription;

    its_subscription->add_client(_client);
    its_subscription->set_state(_client, subscription_state_e::ST_NOT_ACKNOWLEDGED);

    send_subscription(its_subscription, _service, _instance, _eventgroup, _client);
}

void service_discovery_impl::send_subscription(const std::shared_ptr<subscription>& _subscription, const service_t _service,
                                               const instance_t _instance, const eventgroup_t _eventgroup, const client_t _client) {
    (void)_client;

    auto its_reliable = _subscription->get_endpoint(true);
    auto its_unreliable = _subscription->get_endpoint(false);

    boost::asio::ip::address its_address;
    get_subscription_address(its_reliable, its_unreliable, its_address);
    if (!its_address.is_unspecified()) {
        entry_data_t its_data;
        const reliability_type_e its_reliability_type = get_eventgroup_reliability(_service, _instance, _eventgroup, _subscription);
        if (its_reliability_type == reliability_type_e::RT_UNRELIABLE && its_unreliable) {
            if (its_unreliable->is_established()) {
                its_data = create_eventgroup_entry(_service, _instance, _eventgroup, _subscription, its_reliability_type);
            } else {
                _subscription->set_udp_connection_established(false);
            }
        } else if (its_reliability_type == reliability_type_e::RT_RELIABLE && its_reliable) {
            if (its_reliable->is_established()) {
                its_data = create_eventgroup_entry(_service, _instance, _eventgroup, _subscription, its_reliability_type);
            } else {
                _subscription->set_tcp_connection_established(false);
            }
        } else if (its_reliability_type == reliability_type_e::RT_BOTH && its_reliable && its_unreliable) {
            if (its_reliable->is_established() && its_unreliable->is_established()) {
                its_data = create_eventgroup_entry(_service, _instance, _eventgroup, _subscription, its_reliability_type);
            } else {
                if (!its_reliable->is_established()) {
                    _subscription->set_tcp_connection_established(false);
                }
                if (!its_unreliable->is_established()) {
                    _subscription->set_udp_connection_established(false);
                }
            }
        } else if (its_reliability_type == reliability_type_e::RT_UNKNOWN) {
            VSOMEIP_WARNING << "sd::" << __func__ << ": couldn't determine reliability type for subscription to [" << std::hex
                            << std::setfill('0') << std::setw(4) << _service << "." << std::setw(4) << _instance << "." << std::setw(4)
                            << _eventgroup << "] ";
        }

        if (its_data.entry_) {
            // TODO: Implement a simple path, that sends a single message
            auto its_current_message = std::make_shared<message_impl>();
            std::vector<std::shared_ptr<message_impl>> its_messages;
            its_messages.push_back(its_current_message);

            add_entry_data(its_messages, its_data);

            serialize_and_send(its_messages, its_address);
        }
    }
}

void service_discovery_impl::get_subscription_endpoints(service_t _service, instance_t _instance, std::shared_ptr<endpoint>& _reliable,
                                                        std::shared_ptr<endpoint>& _unreliable) const {
    _unreliable = host_->find_or_create_remote_client(_service, _instance, false);
    _reliable = host_->find_or_create_remote_client(_service, _instance, true);
}

void service_discovery_impl::get_subscription_address(const std::shared_ptr<endpoint>& _reliable,
                                                      const std::shared_ptr<endpoint>& _unreliable,
                                                      boost::asio::ip::address& _address) const {
    if (_reliable) {
        auto its_client_endpoint = std::dynamic_pointer_cast<client_endpoint>(_reliable);
        if (its_client_endpoint) {
            its_client_endpoint->get_remote_address(_address);
            return;
        }
    }
    if (_unreliable) {
        auto its_client_endpoint = std::dynamic_pointer_cast<client_endpoint>(_unreliable);
        if (its_client_endpoint) {
            its_client_endpoint->get_remote_address(_address);
        }
    }
}

void service_discovery_impl::unsubscribe(service_t _service, instance_t _instance, eventgroup_t _eventgroup, client_t _client) {
    std::shared_ptr<runtime> its_runtime = runtime_.lock();
    if (!its_runtime) {
        return;
    }

    auto its_current_message = std::make_shared<message_impl>();

    boost::asio::ip::address its_address;
    {
        std::lock_guard<std::recursive_mutex> its_lock(subscribed_mutex_);
        auto found_service = subscribed_.find(_service);
        if (found_service != subscribed_.end()) {
            auto found_instance = found_service->second.find(_instance);
            if (found_instance != found_service->second.end()) {
                auto found_eventgroup = found_instance->second.find(_eventgroup);
                if (found_eventgroup != found_instance->second.end()) {
                    auto its_subscription = found_eventgroup->second;
                    if (its_subscription->remove_client(_client)) {
                        auto its_reliable = its_subscription->get_endpoint(true);
                        auto its_unreliable = its_subscription->get_endpoint(false);
                        get_subscription_address(its_reliable, its_unreliable, its_address);
                        if (!its_subscription->has_client()) {
                            its_subscription->set_ttl(0);
                        } else if (its_subscription->is_selective()) {
                            // create a dummy subscription object to unsubscribe
                            // the single client.
                            auto its_major = its_subscription->get_major();

                            its_subscription = std::make_shared<subscription>();
                            its_subscription->set_major(its_major);
                            its_subscription->set_ttl(0);
                            its_subscription->set_selective(true);
                            its_subscription->set_endpoint(its_reliable, true);
                            its_subscription->set_endpoint(its_unreliable, false);
                        }
                    }

                    // For selective subscriptions, the client must be added again
                    // to generate the selective option
                    if (its_subscription->is_selective())
                        its_subscription->add_client(_client);

                    const reliability_type_e its_reliability_type =
                            get_eventgroup_reliability(_service, _instance, _eventgroup, its_subscription);
                    auto its_data = create_eventgroup_entry(_service, _instance, _eventgroup, its_subscription, its_reliability_type);
                    if (its_data.entry_)
                        its_current_message->add_entry_data(its_data.entry_, its_data.options_);

                    // Remove it again before updating (only impacts last unsubscribe)
                    if (its_subscription->is_selective())
                        (void)its_subscription->remove_client(_client);

                    // Ensure to update the "real" subscription
                    its_subscription = found_eventgroup->second;

                    // Finally update the subscriptions
                    if (!its_subscription->has_client()) {
                        found_instance->second.erase(found_eventgroup);
                        if (found_instance->second.size() == 0) {
                            found_service->second.erase(found_instance);
                        }
                    }
                }
            }
        }
    }

    std::vector<std::shared_ptr<message_impl>> its_messages;
    its_messages.push_back(its_current_message);

    serialize_and_send(its_messages, its_address);
}

void service_discovery_impl::unsubscribe_all(service_t _service, instance_t _instance) {

    auto its_current_message = std::make_shared<message_impl>();
    boost::asio::ip::address its_address;

    {
        std::lock_guard<std::recursive_mutex> its_lock(subscribed_mutex_);
        auto found_service = subscribed_.find(_service);
        if (found_service != subscribed_.end()) {
            auto found_instance = found_service->second.find(_instance);
            if (found_instance != found_service->second.end()) {
                for (auto& its_eventgroup : found_instance->second) {
                    auto its_subscription = its_eventgroup.second;
                    its_subscription->set_ttl(0);

                    const reliability_type_e its_reliability =
                            get_eventgroup_reliability(_service, _instance, its_eventgroup.first, its_subscription);

                    auto its_data = create_eventgroup_entry(_service, _instance, its_eventgroup.first, its_subscription, its_reliability);
                    auto its_reliable = its_subscription->get_endpoint(true);
                    auto its_unreliable = its_subscription->get_endpoint(false);
                    get_subscription_address(its_reliable, its_unreliable, its_address);
                    if (its_data.entry_) {
                        its_current_message->add_entry_data(its_data.entry_, its_data.options_);
                    }
                }
                found_instance->second.clear();
            }
        }
    }

    std::vector<std::shared_ptr<message_impl>> its_messages;
    its_messages.push_back(its_current_message);

    serialize_and_send(its_messages, its_address);
}

void service_discovery_impl::unsubscribe_all_on_suspend() {

    std::map<boost::asio::ip::address, std::vector<std::shared_ptr<message_impl>>> its_stopsubscribes;

    {
        std::lock_guard<std::recursive_mutex> its_lock(subscribed_mutex_);
        for (auto its_service : subscribed_) {
            for (auto its_instance : its_service.second) {
                for (auto& its_eventgroup : its_instance.second) {
                    boost::asio::ip::address its_address;
                    auto its_current_message = std::make_shared<message_impl>();
                    auto its_subscription = its_eventgroup.second;
                    its_subscription->set_ttl(0);
                    const reliability_type_e its_reliability =
                            get_eventgroup_reliability(its_service.first, its_instance.first, its_eventgroup.first, its_subscription);
                    auto its_data = create_eventgroup_entry(its_service.first, its_instance.first, its_eventgroup.first, its_subscription,
                                                            its_reliability);
                    auto its_reliable = its_subscription->get_endpoint(true);
                    auto its_unreliable = its_subscription->get_endpoint(false);
                    get_subscription_address(its_reliable, its_unreliable, its_address);
                    if (its_data.entry_ && its_current_message->add_entry_data(its_data.entry_, its_data.options_)) {
                        its_stopsubscribes[its_address].push_back(its_current_message);
                    } else {
                        VSOMEIP_WARNING << __func__ << ": Failed to create StopSubscribe entry for: " << std::hex << std::setfill('0')
                                        << std::setw(4) << its_service.first << "." << std::setw(4) << its_instance.first << "."
                                        << std::setw(4) << its_eventgroup.first << " address: " << its_address.to_string();
                    }
                }
                its_instance.second.clear();
            }
            its_service.second.clear();
        }
        subscribed_.clear();
    }

    for (auto its_address : its_stopsubscribes) {
        if (!serialize_and_send(its_address.second, its_address.first)) {
            VSOMEIP_WARNING << __func__ << ": Failed to send StopSubscribe to address: " << its_address.first.to_string();
        }
    }
}

void service_discovery_impl::remove_subscriptions(service_t _service, instance_t _instance) {

    std::lock_guard<std::recursive_mutex> its_lock(subscribed_mutex_);
    auto found_service = subscribed_.find(_service);
    if (found_service != subscribed_.end()) {
        found_service->second.erase(_instance);
        if (found_service->second.empty()) {
            subscribed_.erase(found_service);
        }
    }
}

std::pair<session_t, bool> service_discovery_impl::get_session(const boost::asio::ip::address& _address) {
    std::pair<session_t, bool> its_session;
    auto found_session = sessions_sent_.find(_address);
    if (found_session == sessions_sent_.end()) {
        its_session = sessions_sent_[_address] = {1, true};
    } else {
        its_session = found_session->second;
    }
    return its_session;
}

void service_discovery_impl::increment_session(const boost::asio::ip::address& _address) {
    auto found_session = sessions_sent_.find(_address);
    if (found_session != sessions_sent_.end()) {
        found_session->second.first++;
        if (found_session->second.first == 0) {
            found_session->second = {1, false};
        }
    }
}

bool service_discovery_impl::is_reboot(const boost::asio::ip::address& _sender, bool _is_multicast, bool _reboot_flag, session_t _session) {
    bool result(false);

    auto its_received = sessions_received_.find(_sender);

    // Initialize both sessions with 0. Thus, the session identifier
    // for the session not being received from the network is stored
    // as 0 and will never trigger the reboot detection.
    session_t its_multicast_session(0), its_unicast_session(0);

    // Initialize both flags with true. Thus, the flag not being
    // received from the network will never trigger the reboot detection.
    bool its_multicast_reboot_flag(true), its_unicast_reboot_flag(true);

    if (_is_multicast) {
        its_multicast_session = _session;
        its_multicast_reboot_flag = _reboot_flag;
    } else {
        its_unicast_session = _session;
        its_unicast_reboot_flag = _reboot_flag;
    }

    if (its_received == sessions_received_.end()) {
        sessions_received_[_sender] =
                std::make_tuple(its_multicast_session, its_unicast_session, its_multicast_reboot_flag, its_unicast_reboot_flag);
    } else {
        // Reboot detection: Either the flag has changed from false to true,
        // or the session identifier overrun while the flag is true.
        if (_reboot_flag
            && ((_is_multicast && !std::get<2>(its_received->second)) || (!_is_multicast && !std::get<3>(its_received->second)))) {
            result = true;
            VSOMEIP_INFO << "sdi::" << __func__ << " Reboot detected, rbt flag: " << _reboot_flag << " Sender: " << _sender.to_string()
                         << " is multicast: " << _is_multicast << " multicast old reboot flag: " << std::get<2>(its_received->second)
                         << " unicast old reboot flag " << std::get<3>(its_received->second);
        } else {
            session_t its_old_session;
            bool its_old_reboot_flag;

            if (_is_multicast) {
                its_old_session = std::get<0>(its_received->second);
                its_old_reboot_flag = std::get<2>(its_received->second);
            } else {
                its_old_session = std::get<1>(its_received->second);
                its_old_reboot_flag = std::get<3>(its_received->second);
            }

            if (its_old_reboot_flag && _reboot_flag && its_old_session >= _session) {
                result = true;
                VSOMEIP_INFO << "sdi::" << __func__ << " Reboot detected, rbt flag: " << _reboot_flag << " Sender: " << _sender.to_string()
                             << " is multicast: " << _is_multicast << " old reboot flag: " << its_old_reboot_flag
                             << " current session: " << _session << " old session: " << its_old_session;
            }
        }

        if (result == false) {
            // no reboot -> update session/flag
            if (_is_multicast) {
                std::get<0>(its_received->second) = its_multicast_session;
                std::get<2>(its_received->second) = its_multicast_reboot_flag;
            } else {
                std::get<1>(its_received->second) = its_unicast_session;
                std::get<3>(its_received->second) = its_unicast_reboot_flag;
            }
        } else {
            // reboot -> reset the sender data
            sessions_received_.erase(_sender);
        }
    }

    return result;
}

bool service_discovery_impl::check_session_id_sequence(const boost::asio::ip::address& _sender, const bool _is_multicast,
                                                       const session_t& _session, session_t& _missing_session) {

    using address_pair_t = std::pair<boost::asio::ip::address, bool>;
    static std::map<address_pair_t, session_t> session_peer;
    address_pair_t peer_to_peer(_sender, _is_multicast);
    std::map<address_pair_t, session_t>::iterator it = session_peer.find(peer_to_peer);
    if (it != session_peer.end()) {
        if ((_session > it->second) && (_session != (it->second + 1))) {
            _missing_session = static_cast<session_t>(it->second + 1);
            session_peer[peer_to_peer] = _session;
            return false;
        }
    }

    session_peer[peer_to_peer] = _session;
    return true;
}

void service_discovery_impl::insert_find_entries(std::vector<std::shared_ptr<message_impl>>& _messages, const requests_t& _requests) {

    entry_data_t its_data;
    its_data.entry_ = its_data.other_ = nullptr;

    for (const auto& its_service : _requests) {
        for (const auto& its_instance : its_service.second) {
            std::lock_guard<std::mutex> its_lock(requested_mutex_);
            auto its_request = its_instance.second;

            // check if release_service was called / offer was received
            auto the_service = requested_.find(its_service.first);
            if (the_service != requested_.end()) {
                auto the_instance = the_service->second.find(its_instance.first);
                if (the_instance != the_service->second.end()) {
                    uint8_t its_sent_counter = its_request->get_sent_counter();
                    if (its_sent_counter != repetitions_max_ + 1) {
                        auto its_entry = std::make_shared<serviceentry_impl>();
                        if (its_entry) {
                            its_entry->set_type(entry_type_e::FIND_SERVICE);
                            its_entry->set_service(its_service.first);
                            its_entry->set_instance(its_instance.first);
                            its_entry->set_major_version(its_request->get_major());
                            its_entry->set_minor_version(its_request->get_minor());
                            its_entry->set_ttl(its_request->get_ttl());
                            its_sent_counter++;

                            its_request->set_sent_counter(its_sent_counter);

                            its_data.entry_ = its_entry;
                            add_entry_data(_messages, its_data);
                        } else {
                            VSOMEIP_ERROR << "Failed to create service entry!";
                        }
                    }
                }
            }
        }
    }
}

void service_discovery_impl::insert_offer_entries(std::vector<std::shared_ptr<message_impl>>& _messages, const services_t& _services,
                                                  bool _ignore_phase) {
    for (const auto& its_service : _services) {
        for (const auto& its_instance : its_service.second) {
            if ((!is_suspended_)
                && ((!is_diagnosis_) || (is_diagnosis_ && !configuration_->is_someip(its_service.first, its_instance.first)))) {
                // Only insert services with configured endpoint(s)
                if ((_ignore_phase || its_instance.second->is_in_mainphase())
                    && (its_instance.second->get_endpoint(false) || its_instance.second->get_endpoint(true))) {
                    insert_offer_service(_messages, its_instance.second);
                }
            }
        }
    }
}

entry_data_t service_discovery_impl::create_eventgroup_entry(service_t _service, instance_t _instance, eventgroup_t _eventgroup,
                                                             const std::shared_ptr<subscription>& _subscription,
                                                             reliability_type_e _reliability_type) {

    entry_data_t its_data;
    its_data.entry_ = nullptr;
    its_data.other_ = nullptr;

    std::shared_ptr<endpoint> its_reliable_endpoint(_subscription->get_endpoint(true));
    std::shared_ptr<endpoint> its_unreliable_endpoint(_subscription->get_endpoint(false));

    bool insert_reliable(false);
    bool insert_unreliable(false);
    switch (_reliability_type) {
    case reliability_type_e::RT_RELIABLE:
        if (its_reliable_endpoint) {
            insert_reliable = true;
        } else {
            VSOMEIP_WARNING << __func__
                            << ": Cannot create subscription as "
                               "reliable endpoint is zero: ["
                            << std::hex << std::setfill('0') << std::setw(4) << _service << "." << std::setw(4) << _instance << "."
                            << std::setw(4) << _eventgroup << "]";
        }
        break;
    case reliability_type_e::RT_UNRELIABLE:
        if (its_unreliable_endpoint) {
            insert_unreliable = true;
        } else {
            VSOMEIP_WARNING << __func__
                            << ": Cannot create subscription as "
                               "unreliable endpoint is zero: ["
                            << std::hex << std::setfill('0') << std::setw(4) << _service << "." << std::setw(4) << _instance << "."
                            << std::setw(4) << _eventgroup << "]";
        }
        break;
    case reliability_type_e::RT_BOTH:
        if (its_reliable_endpoint && its_unreliable_endpoint) {
            insert_reliable = true;
            insert_unreliable = true;
        } else {
            VSOMEIP_WARNING << __func__
                            << ": Cannot create subscription as "
                               "endpoint is zero: ["
                            << std::hex << std::setfill('0') << std::setw(4) << _service << "." << std::setw(4) << _instance << "."
                            << std::setw(4) << _eventgroup << "]"
                            << " reliable: " << !!its_reliable_endpoint << " unreliable: " << !!its_unreliable_endpoint;
        }
        break;
    default:
        break;
    }

    if (!insert_reliable && !insert_unreliable && _reliability_type != reliability_type_e::RT_UNKNOWN) {
        VSOMEIP_WARNING << __func__
                        << ": Didn't insert subscription as "
                           "subscription doesn't match reliability type: ["
                        << std::hex << std::setfill('0') << std::setw(4) << _service << "." << std::setw(4) << _instance << "."
                        << std::setw(4) << _eventgroup << "] " << static_cast<uint16_t>(_reliability_type);
        return its_data;
    }
    std::shared_ptr<eventgroupentry_impl> its_entry, its_other;
    if (insert_reliable && its_reliable_endpoint) {
        const std::uint16_t its_port = its_reliable_endpoint->get_local_port();
        if (its_port) {
            its_entry = std::make_shared<eventgroupentry_impl>();
            if (!its_entry) {
                VSOMEIP_ERROR << __func__ << ": Could not create eventgroup entry.";
                return its_data;
            }

            its_entry->set_type(entry_type_e::SUBSCRIBE_EVENTGROUP);
            its_entry->set_service(_service);
            its_entry->set_instance(_instance);
            its_entry->set_eventgroup(_eventgroup);
            its_entry->set_counter(0);
            its_entry->set_major_version(_subscription->get_major());
            its_entry->set_ttl(_subscription->get_ttl());
            its_data.entry_ = its_entry;

            for (const auto its_client : _subscription->get_clients()) {
                if (_subscription->get_state(its_client) == subscription_state_e::ST_RESUBSCRIBING_NOT_ACKNOWLEDGED) {
                    its_other = std::make_shared<eventgroupentry_impl>();
                    its_other->set_type(entry_type_e::SUBSCRIBE_EVENTGROUP);
                    its_other->set_service(_service);
                    its_other->set_instance(_instance);
                    its_other->set_eventgroup(_eventgroup);
                    its_other->set_counter(0);
                    its_other->set_major_version(_subscription->get_major());
                    its_other->set_ttl(0);
                    its_data.other_ = its_other;
                    break;
                }
            }

            auto its_option = create_ip_option(unicast_, its_port, true);
            its_data.options_.push_back(its_option);
        } else {
            VSOMEIP_WARNING << __func__
                            << ": Cannot create subscription as "
                               "local reliable port is zero: ["
                            << std::hex << std::setfill('0') << std::setw(4) << _service << "." << std::setw(4) << _instance << "."
                            << std::setw(4) << _eventgroup << "]";
            its_data.entry_ = nullptr;
            its_data.other_ = nullptr;
            return its_data;
        }
    }

    if (insert_unreliable && its_unreliable_endpoint) {
        const std::uint16_t its_port = its_unreliable_endpoint->get_local_port();
        if (its_port) {
            if (!its_entry) {
                its_entry = std::make_shared<eventgroupentry_impl>();
                if (!its_entry) {
                    VSOMEIP_ERROR << __func__ << ": Could not create eventgroup entry.";
                    return its_data;
                }

                its_entry->set_type(entry_type_e::SUBSCRIBE_EVENTGROUP);
                its_entry->set_service(_service);
                its_entry->set_instance(_instance);
                its_entry->set_eventgroup(_eventgroup);
                its_entry->set_counter(0);
                its_entry->set_major_version(_subscription->get_major());
                its_entry->set_ttl(_subscription->get_ttl());
                its_data.entry_ = its_entry;
            }

            for (const auto its_client : _subscription->get_clients()) {
                if (_subscription->get_state(its_client) == subscription_state_e::ST_RESUBSCRIBING_NOT_ACKNOWLEDGED) {
                    if (!its_other) {
                        its_other = std::make_shared<eventgroupentry_impl>();
                        its_other->set_type(entry_type_e::SUBSCRIBE_EVENTGROUP);
                        its_other->set_service(_service);
                        its_other->set_instance(_instance);
                        its_other->set_eventgroup(_eventgroup);
                        its_other->set_counter(0);
                        its_other->set_major_version(_subscription->get_major());
                        its_other->set_ttl(0);
                        its_data.other_ = its_other;
                        break;
                    }
                }
            }

            auto its_option = create_ip_option(unicast_, its_port, false);
            its_data.options_.push_back(its_option);
        } else {
            VSOMEIP_WARNING << __func__
                            << ": Cannot create subscription as "
                               " local unreliable port is zero: ["
                            << std::hex << std::setfill('0') << std::setw(4) << _service << "." << std::setw(4) << _instance << "."
                            << std::setw(4) << _eventgroup << "]";
            its_data.entry_ = nullptr;
            its_data.other_ = nullptr;
            return its_data;
        }
    }

    if (its_entry && _subscription->is_selective()) {
        auto its_selective_option = std::make_shared<selective_option_impl>();
        its_selective_option->set_clients(_subscription->get_clients());
        its_data.options_.push_back(its_selective_option);
    }

    if (its_entry && its_other) {
        its_data.entry_ = its_other;
        its_data.other_ = its_entry;
    }

    return its_data;
}

void service_discovery_impl::insert_subscription_ack(const std::shared_ptr<remote_subscription_ack>& _acknowledgement,
                                                     const std::shared_ptr<eventgroupinfo>& _info, ttl_t _ttl,
                                                     const std::shared_ptr<endpoint_definition>& _target,
                                                     const std::set<client_t>& _clients) {
    std::unique_lock<std::recursive_mutex> its_lock(_acknowledgement->get_lock());
    auto its_message = _acknowledgement->get_current_message();

    auto its_service = _info->get_service();
    auto its_instance = _info->get_instance();
    auto its_eventgroup = _info->get_eventgroup();
    auto its_major = _info->get_major();

    for (const auto& its_entry : its_message->get_entries()) {
        if (its_entry->is_eventgroup_entry()) {
            std::shared_ptr<eventgroupentry_impl> its_eventgroup_entry = std::dynamic_pointer_cast<eventgroupentry_impl>(its_entry);
            if (its_eventgroup_entry->get_type() == entry_type_e::SUBSCRIBE_EVENTGROUP_ACK
                && its_eventgroup_entry->get_service() == its_service && its_eventgroup_entry->get_instance() == its_instance
                && its_eventgroup_entry->get_eventgroup() == its_eventgroup && its_eventgroup_entry->get_major_version() == its_major
                && its_eventgroup_entry->get_ttl() == _ttl) {

                if (_ttl > 0) {
                    if (_target) {
                        if (_target->is_reliable()) {
                            if (!its_eventgroup_entry->get_target(true)) {
                                its_eventgroup_entry->add_target(_target);
                            }
                        } else {
                            if (!its_eventgroup_entry->get_target(false)) {
                                its_eventgroup_entry->add_target(_target);
                            }
                        }
                    }
                }

                if (_clients.size() > 1 || (*(_clients.begin())) != 0) {
                    auto its_selective_option = its_eventgroup_entry->get_selective_option();
                    if (its_selective_option)
                        its_selective_option->set_clients(_clients);
                }

                return;
            }
        }
    }

    entry_data_t its_data;

    auto its_entry = std::make_shared<eventgroupentry_impl>();
    its_entry->set_type(entry_type_e::SUBSCRIBE_EVENTGROUP_ACK);
    its_entry->set_service(its_service);
    its_entry->set_instance(its_instance);
    its_entry->set_eventgroup(its_eventgroup);
    its_entry->set_major_version(its_major);
    its_entry->set_reserved(0);
    its_entry->set_counter(0);
    // SWS_SD_00315
    its_entry->set_ttl(_ttl);
    if (_ttl > 0) {
        if (_target) {
            its_entry->add_target(_target);
        }

        boost::asio::ip::address its_address;
        uint16_t its_port;
        if (_info->get_multicast(its_address, its_port) && _info->get_threshold() > 0) {
            // SIP_SD_855
            // Only insert a multicast option for eventgroups with multicast threshold > 0
            auto its_option = create_ip_option(its_address, its_port, false);
            its_data.options_.push_back(its_option);
        }
    }

    // Selective
    if (_clients.size() > 1 || (*(_clients.begin())) != 0) {
        auto its_selective_option = std::make_shared<selective_option_impl>();
        static_cast<void>(its_selective_option->set_clients(_clients));

        its_data.options_.push_back(its_selective_option);
    }

    its_data.entry_ = its_entry;
    its_data.other_ = nullptr;

    add_entry_data_to_remote_subscription_ack_msg(_acknowledgement, its_data);
}

bool service_discovery_impl::send(bool _is_announcing) {
    std::shared_ptr<runtime> its_runtime = runtime_.lock();
    if (its_runtime) {
        std::vector<std::shared_ptr<message_impl>> its_messages;
        std::shared_ptr<message_impl> its_message;

        if (_is_announcing) {
            its_message = std::make_shared<message_impl>();
            its_messages.push_back(its_message);

            std::lock_guard<std::mutex> its_lock(offer_mutex_);
            services_t its_offers = host_->get_offered_services();
            insert_offer_entries(its_messages, its_offers, false);

            // Serialize and send
            return send(its_messages);
        }
    }
    return false;
}

// Interface endpoint_host
void service_discovery_impl::on_message(const byte_t* _data, length_t _length, const boost::asio::ip::address& _sender,
                                        bool _is_multicast) {
#if 0
    std::stringstream msg;
    msg << "sdi::on_message: ";
    for (length_t i = 0; i < _length; ++i)
    msg << std::hex << std::setfill('0') << std::setw(2) << static_cast<int>(_data[i]) << " ";
    VSOMEIP_INFO << msg.str();
#endif
    std::lock_guard<std::mutex> its_lock(check_ttl_mutex_);
    std::lock_guard<std::mutex> its_session_lock(sessions_received_mutex_);
    std::lock_guard<std::recursive_mutex> its_subscribed_lock(subscribed_mutex_);

    if (is_suspended_) {
        return;
    }

    // ignore all SD messages with source address equal to node's unicast address
    if (!check_source_address(_sender)) {
        return;
    }

    if (_is_multicast) {
        static bool must_start_last_msg_received_timer(true);

        std::scoped_lock its_last_msg_lock{last_msg_received_timer_mutex_};
        if (0 < last_msg_received_timer_.cancel() || must_start_last_msg_received_timer) {
            must_start_last_msg_received_timer = false;
            last_msg_received_timer_.expires_after(last_msg_received_timer_timeout_);
            last_msg_received_timer_.async_wait(
                    std::bind(&service_discovery_impl::on_last_msg_received_timer_expired, shared_from_this(), std::placeholders::_1));
        }
    }

    current_remote_address_ = _sender;
    std::shared_ptr<message_impl> its_message;
    deserialize_data(_data, _length, its_message);
    if (its_message) {
        // ignore all messages which are sent with invalid header fields
        if (!check_static_header_fields(its_message)) {
            return;
        }

        // Expire all subscriptions / services in case of reboot
        if (is_reboot(_sender, _is_multicast, its_message->get_reboot_flag(), its_message->get_session())) {
            VSOMEIP_INFO << "Reboot detected: IP=" << _sender.to_string();
            remove_remote_offer_type_by_ip(_sender);
            host_->expire_subscriptions(_sender);
            host_->expire_services(_sender);
            if (reboot_notification_handler_) {
                ip_address_t ip;
                if (_sender.is_v4()) {
                    ip.address_.v4_ = _sender.to_v4().to_bytes();
                    ip.is_v4_ = true;
                } else {
                    ip.address_.v6_ = _sender.to_v6().to_bytes();
                    ip.is_v4_ = false;
                }
                reboot_notification_handler_(ip);
            }
        }

        session_t start_missing_sessions;
        if (!check_session_id_sequence(_sender, _is_multicast, its_message->get_session(), start_missing_sessions)) {
            std::stringstream log;
            log << "SD messages lost from " << _sender.to_string() << " to ";
            if (_is_multicast) {
                log << sd_multicast_address_.to_string();
            } else {
                log << unicast_.to_string();
            }
            log << " - session_id[" << start_missing_sessions;
            if (its_message->get_session() - start_missing_sessions != 1) {
                log << ":" << its_message->get_session() - 1;
            }
            log << "]";
            VSOMEIP_WARNING << log.str();
        }

        std::vector<std::shared_ptr<option_impl>> its_options = its_message->get_options();

        std::shared_ptr<runtime> its_runtime = runtime_.lock();
        if (!its_runtime) {
            return;
        }

        auto its_acknowledgement = std::make_shared<remote_subscription_ack>(_sender);

        std::vector<std::shared_ptr<message_impl>> its_resubscribes;
        its_resubscribes.push_back(std::make_shared<message_impl>());

        const message_impl::entries_t& its_entries = its_message->get_entries();
        const message_impl::entries_t::const_iterator its_end = its_entries.end();
        bool is_stop_subscribe_subscribe(false);
        bool force_initial_events(false);

        bool sd_acceptance_queried(false);
        expired_ports_t expired_ports;
        sd_acceptance_state_t accept_state(expired_ports);

        for (auto iter = its_entries.begin(); iter != its_end; iter++) {
            if (!sd_acceptance_queried) {
                sd_acceptance_queried = true;
                if (sd_acceptance_handler_) {
                    accept_state.sd_acceptance_required_ = configuration_->is_protected_device(_sender);
                    remote_info_t remote;
                    remote.first_ = ANY_PORT;
                    remote.last_ = ANY_PORT;
                    remote.is_range_ = false;
                    if (_sender.is_v4()) {
                        remote.ip_.address_.v4_ = _sender.to_v4().to_bytes();
                        remote.ip_.is_v4_ = true;
                    } else {
                        remote.ip_.address_.v6_ = _sender.to_v6().to_bytes();
                        remote.ip_.is_v4_ = false;
                    }
                    accept_state.accept_entries_ = sd_acceptance_handler_(remote);
                } else {
                    accept_state.accept_entries_ = true;
                }
            }
            if ((*iter)->is_service_entry()) {
                std::shared_ptr<serviceentry_impl> its_service_entry = std::dynamic_pointer_cast<serviceentry_impl>(*iter);
                bool its_unicast_flag = its_message->get_unicast_flag();
                process_serviceentry(its_service_entry, its_options, its_unicast_flag, its_resubscribes, _is_multicast, accept_state);
            } else {
                std::shared_ptr<eventgroupentry_impl> its_eventgroup_entry = std::dynamic_pointer_cast<eventgroupentry_impl>(*iter);

                bool must_process(true);
                // Do we need to process it?
                if (its_eventgroup_entry->get_type() == entry_type_e::SUBSCRIBE_EVENTGROUP) {
                    must_process = !has_same(iter, its_end, its_options);
                }

                if (must_process) {
                    if (is_stop_subscribe_subscribe) {
                        force_initial_events = true;
                    }
                    is_stop_subscribe_subscribe = check_stop_subscribe_subscribe(iter, its_end, its_options);
                    process_eventgroupentry(its_eventgroup_entry, its_options, its_acknowledgement, _sender, _is_multicast,
                                            is_stop_subscribe_subscribe, force_initial_events, accept_state);
                    force_initial_events = false;
                }
            }
        }

        {
            std::unique_lock<std::recursive_mutex> its_lock_inner(its_acknowledgement->get_lock());
            its_acknowledgement->complete();
            // TODO: Check the following logic...
            if (its_acknowledgement->has_subscription()) {
                update_acknowledgement(its_acknowledgement);
            } else {
                if (!its_acknowledgement->is_pending() && !its_acknowledgement->is_done()) {
                    send_subscription_ack(its_acknowledgement);
                }
            }
        }

        // check resubscriptions for validity
        for (auto iter = its_resubscribes.begin(); iter != its_resubscribes.end();) {
            if ((*iter)->get_entries().empty() || (*iter)->get_options().empty()) {
                iter = its_resubscribes.erase(iter);
            } else {
                iter++;
            }
        }
        if (!its_resubscribes.empty()) {
            serialize_and_send(its_resubscribes, _sender);
        }
    } else {
        VSOMEIP_ERROR << "service_discovery_impl::" << __func__ << ": Deserialization error.";
        return;
    }
}

void service_discovery_impl::sent_messages(const byte_t* _data, length_t _size, const boost::asio::ip::address& _remote_address) {
    std::shared_ptr<message_impl> its_message;
    deserialize_data(_data, _size, its_message);
    if (its_message) {
        const message_impl::entries_t& its_entries = its_message->get_entries();
        check_sent_offers(its_entries, _remote_address);
    }
}

// Entry processing
void service_discovery_impl::check_sent_offers(const message_impl::entries_t& _entries,
                                               const boost::asio::ip::address& _remote_address) const {

    // only the offers messages sent by itself to multicast or unicast will be verified
    // the another messages sent by itself will be ignored here
    // the multicast offers are checked when SD receive its
    // the unicast offers are checked in the send_cbk method, when SD send its
    for (auto iter = _entries.begin(); iter != _entries.end(); iter++) {
        if ((*iter)->get_type() == entry_type_e::OFFER_SERVICE && (*iter)->get_ttl() > 0) {
            auto its_service = (*iter)->get_service();
            auto its_instance = (*iter)->get_instance();

            std::shared_ptr<serviceinfo> its_info = host_->get_offered_service(its_service, its_instance);
            if (its_info) {
                if (_remote_address.is_unspecified()) {
                    // enable proccess remote subscription for the services
                    // SD has already sent the offers for this service to multicast ip
                    its_info->set_accepting_remote_subscriptions(true);
                } else {
                    if (!its_info->is_accepting_remote_subscriptions()) {
                        // enable to proccess remote subscription from remote ip for the services
                        its_info->add_remote_ip(_remote_address.to_string());
                    }
                }
            }
        }
    }
}

void service_discovery_impl::process_serviceentry(std::shared_ptr<serviceentry_impl>& _entry,
                                                  const std::vector<std::shared_ptr<option_impl>>& _options, bool _unicast_flag,
                                                  std::vector<std::shared_ptr<message_impl>>& _resubscribes, bool _received_via_multicast,
                                                  const sd_acceptance_state_t& _sd_ac_state) {

    // Read service info from entry
    entry_type_e its_type = _entry->get_type();
    service_t its_service = _entry->get_service();
    instance_t its_instance = _entry->get_instance();
    major_version_t its_major = _entry->get_major_version();
    minor_version_t its_minor = _entry->get_minor_version();
    ttl_t its_ttl = _entry->get_ttl();

    // Read address info from options
    boost::asio::ip::address its_reliable_address;
    uint16_t its_reliable_port(ILLEGAL_PORT);

    boost::asio::ip::address its_unreliable_address;
    uint16_t its_unreliable_port(ILLEGAL_PORT);

    for (auto i : {1, 2}) {
        for (auto its_index : _entry->get_options(uint8_t(i))) {
            if (_options.size() > its_index) {
                std::shared_ptr<option_impl> its_option = _options[its_index];

                switch (its_option->get_type()) {
                case option_type_e::IP4_ENDPOINT: {
                    std::shared_ptr<ipv4_option_impl> its_ipv4_option = std::dynamic_pointer_cast<ipv4_option_impl>(its_option);

                    boost::asio::ip::address_v4 its_ipv4_address(its_ipv4_option->get_address());

                    if (its_ipv4_option->get_layer_four_protocol() == layer_four_protocol_e::UDP) {

                        its_unreliable_address = its_ipv4_address;
                        its_unreliable_port = its_ipv4_option->get_port();
                    } else {
                        its_reliable_address = its_ipv4_address;
                        its_reliable_port = its_ipv4_option->get_port();
                    }
                    break;
                }
                case option_type_e::IP6_ENDPOINT: {
                    std::shared_ptr<ipv6_option_impl> its_ipv6_option = std::dynamic_pointer_cast<ipv6_option_impl>(its_option);

                    boost::asio::ip::address_v6 its_ipv6_address(its_ipv6_option->get_address());

                    if (its_ipv6_option->get_layer_four_protocol() == layer_four_protocol_e::UDP) {
                        its_unreliable_address = its_ipv6_address;
                        its_unreliable_port = its_ipv6_option->get_port();
                    } else {
                        its_reliable_address = its_ipv6_address;
                        its_reliable_port = its_ipv6_option->get_port();
                    }
                    break;
                }
                case option_type_e::IP4_MULTICAST:
                case option_type_e::IP6_MULTICAST:
                    break;
                case option_type_e::CONFIGURATION:
                    break;
                case option_type_e::UNKNOWN:
                default:
                    VSOMEIP_ERROR << __func__ << ": Unsupported service option";
                    break;
                }
            }
        }
    }

    if (0 < its_ttl) {
        switch (its_type) {
        case entry_type_e::FIND_SERVICE:
            process_findservice_serviceentry(its_service, its_instance, its_major, its_minor, _unicast_flag);
            break;
        case entry_type_e::OFFER_SERVICE:
            process_offerservice_serviceentry(its_service, its_instance, its_major, its_minor, its_ttl, its_reliable_address,
                                              its_reliable_port, its_unreliable_address, its_unreliable_port, _resubscribes,
                                              _received_via_multicast, _sd_ac_state);
            break;
        case entry_type_e::UNKNOWN:
        default:
            VSOMEIP_ERROR << __func__ << ": Unsupported service entry type";
        }
    } else if (its_type != entry_type_e::FIND_SERVICE && (_sd_ac_state.sd_acceptance_required_ || _sd_ac_state.accept_entries_)) {
        // stop sending find service in repetition phase
        update_request(its_service, its_instance);

        remove_remote_offer_type(its_service, its_instance, its_reliable_address, its_reliable_port, its_unreliable_address,
                                 its_unreliable_port);
        remove_subscriptions(its_service, its_instance);
        if (!is_diagnosis_ && !is_suspended_) {
            host_->del_routing_info(its_service, its_instance, (its_reliable_port != ILLEGAL_PORT), (its_unreliable_port != ILLEGAL_PORT),
                                    true);
        }
    }
}

void service_discovery_impl::process_offerservice_serviceentry(service_t _service, instance_t _instance, major_version_t _major,
                                                               minor_version_t _minor, ttl_t _ttl,
                                                               const boost::asio::ip::address& _reliable_address, uint16_t _reliable_port,
                                                               const boost::asio::ip::address& _unreliable_address,
                                                               uint16_t _unreliable_port,
                                                               std::vector<std::shared_ptr<message_impl>>& _resubscribes,
                                                               bool _received_via_multicast, const sd_acceptance_state_t& _sd_ac_state) {
    std::shared_ptr<runtime> its_runtime = runtime_.lock();
    if (!its_runtime)
        return;

    bool is_secure = configuration_->is_secure_service(_service, _instance);
    if (is_secure
        && ((_reliable_port != ILLEGAL_PORT && !configuration_->is_secure_port(_reliable_address, _reliable_port, true))
            || (_unreliable_port != ILLEGAL_PORT && !configuration_->is_secure_port(_unreliable_address, _unreliable_port, false)))) {

        VSOMEIP_WARNING << __func__ << ": Ignoring offer of [" << std::hex << std::setfill('0') << std::setw(4) << _service << "."
                        << std::setw(4) << _instance << "]";
        return;
    }

    // stop sending find service in repetition phase
    update_request(_service, _instance);

    const reliability_type_e offer_type =
            configuration_->get_reliability_type(_reliable_address, _reliable_port, _unreliable_address, _unreliable_port);

    if (offer_type == reliability_type_e::RT_UNKNOWN) {
        VSOMEIP_WARNING << __func__ << ": Unknown remote offer type [" << std::hex << std::setfill('0') << std::setw(4) << _service << "."
                        << std::setw(4) << _instance << "]";
        return; // Unknown remote offer type --> no way to access it!
    }

    if (_sd_ac_state.sd_acceptance_required_) {

        auto expire_subscriptions_and_services = [this, &_sd_ac_state, _service, _instance](const boost::asio::ip::address& _address,
                                                                                            std::uint16_t _port, bool _reliable) {
            const auto its_port_pair = std::make_pair(_reliable, _port);
            if (_sd_ac_state.expired_ports_.find(its_port_pair) == _sd_ac_state.expired_ports_.end()) {
                VSOMEIP_WARNING << "service_discovery_impl::process_offerservice_serviceentry"
                                << ": Do not accept offer [" << std::hex << std::setfill('0') << std::setw(4) << _service << "."
                                << std::setw(4) << _instance << "]"
                                << " from " << _address.to_string() << ":" << std::dec << _port << " reliable=" << _reliable;
                remove_remote_offer_type_by_ip(_address, _port, _reliable);
                host_->expire_subscriptions(_address, _port, _reliable);
                host_->expire_services(_address, _port, _reliable);
                _sd_ac_state.expired_ports_.insert(its_port_pair);
            }
        };

        // return if the registered sd_acceptance handler returned false
        // and for the provided port sd_acceptance is necessary
        switch (offer_type) {
        case reliability_type_e::RT_UNRELIABLE:
            if (!_sd_ac_state.accept_entries_ && configuration_->is_protected_port(_unreliable_address, _unreliable_port, false)) {
                expire_subscriptions_and_services(_unreliable_address, _unreliable_port, false);
                return;
            }
            break;
        case reliability_type_e::RT_RELIABLE:
            if (!_sd_ac_state.accept_entries_ && configuration_->is_protected_port(_reliable_address, _reliable_port, true)) {
                expire_subscriptions_and_services(_reliable_address, _reliable_port, true);
                return;
            }
            break;
        case reliability_type_e::RT_BOTH:
            if (!_sd_ac_state.accept_entries_
                && (configuration_->is_protected_port(_unreliable_address, _unreliable_port, false)
                    || configuration_->is_protected_port(_reliable_address, _reliable_port, true))) {
                expire_subscriptions_and_services(_unreliable_address, _unreliable_port, false);
                expire_subscriptions_and_services(_reliable_address, _reliable_port, true);
                return;
            }
            break;
        case reliability_type_e::RT_UNKNOWN:
        default:
            break;
        }
    }

    if (update_remote_offer_type(_service, _instance, offer_type, _reliable_address, _reliable_port, _unreliable_address, _unreliable_port,
                                 _received_via_multicast)) {
        VSOMEIP_WARNING << __func__ << ": Remote offer type changed [" << std::hex << std::setfill('0') << std::setw(4) << _service << "."
                        << std::setw(4) << _instance << "]";
        // Only update eventgroup reliability type if it was initially unknown
        auto its_eventgroups = host_->get_subscribed_eventgroups(_service, _instance);
        for (auto eg : its_eventgroups) {
            auto its_info = host_->find_eventgroup(_service, _instance, eg);
            if (its_info) {
                if (its_info->is_reliability_auto_mode()) {
                    if (offer_type != reliability_type_e::RT_UNKNOWN && offer_type != its_info->get_reliability()) {
                        VSOMEIP_WARNING << "sd::" << __func__ << ": eventgroup reliability type changed [" << std::hex << std::setfill('0')
                                        << std::setw(4) << _service << "." << std::setw(4) << _instance << "." << std::setw(4) << eg << "]"
                                        << " using reliability type:  " << std::setw(4) << static_cast<uint16_t>(offer_type);
                        its_info->set_reliability(offer_type);
                    }
                }
            }
        }
    }

    const bool was_previously_offered_by_unicast =
            set_offer_multicast_state(_service, _instance, offer_type, _reliable_address, _reliable_port, _unreliable_address,
                                      _unreliable_port, _received_via_multicast);

    // No need to resubscribe for unicast offers
    if (_received_via_multicast) {
        auto found_service = subscribed_.find(_service);
        if (found_service != subscribed_.end()) {
            auto found_instance = found_service->second.find(_instance);
            if (found_instance != found_service->second.end()) {
                if (0 < found_instance->second.size()) {
                    for (const auto& its_eventgroup : found_instance->second) {
                        auto its_subscription = its_eventgroup.second;
                        std::shared_ptr<endpoint> its_reliable, its_unreliable;
                        get_subscription_endpoints(_service, _instance, its_reliable, its_unreliable);
                        its_subscription->set_endpoint(its_reliable, true);
                        its_subscription->set_endpoint(its_unreliable, false);
                        for (const auto& its_client : its_subscription->get_clients()) {
                            if (its_subscription->get_state(its_client) == subscription_state_e::ST_ACKNOWLEDGED) {
                                its_subscription->set_state(its_client, subscription_state_e::ST_RESUBSCRIBING);
                            } else if (its_subscription->get_state(its_client) != subscription_state_e::ST_ACKNOWLEDGED
                                       && was_previously_offered_by_unicast) {
                                its_subscription->set_state(its_client, subscription_state_e::ST_RESUBSCRIBING);
                            } else {
                                its_subscription->set_state(its_client, subscription_state_e::ST_RESUBSCRIBING_NOT_ACKNOWLEDGED);
                            }
                        }
                        const reliability_type_e its_reliability =
                                get_eventgroup_reliability(_service, _instance, its_eventgroup.first, its_subscription);

                        auto its_data =
                                create_eventgroup_entry(_service, _instance, its_eventgroup.first, its_subscription, its_reliability);
                        if (its_data.entry_) {
                            add_entry_data(_resubscribes, its_data);
                        }
                        for (const auto its_client : its_subscription->get_clients()) {
                            its_subscription->set_state(its_client, subscription_state_e::ST_NOT_ACKNOWLEDGED);
                        }
                    }
                }
            }
        }
    }

    host_->add_routing_info(_service, _instance, _major, _minor, _ttl * get_ttl_factor(_service, _instance, ttl_factor_offers_),
                            _reliable_address, _reliable_port, _unreliable_address, _unreliable_port);
}

void service_discovery_impl::process_findservice_serviceentry(service_t _service, instance_t _instance, major_version_t _major,
                                                              minor_version_t _minor, bool _unicast_flag) {

    if (_instance != ANY_INSTANCE) {
        std::shared_ptr<serviceinfo> its_info = host_->get_offered_service(_service, _instance);
        if (its_info) {
            if (_major == ANY_MAJOR || _major == its_info->get_major()) {
                if (_minor == 0xFFFFFFFF || _minor <= its_info->get_minor()) {
                    if (its_info->get_endpoint(false) || its_info->get_endpoint(true)) {
                        send_uni_or_multicast_offerservice(its_info, _unicast_flag);
                    }
                }
            }
        }
    } else {
        std::map<instance_t, std::shared_ptr<serviceinfo>> offered_instances = host_->get_offered_service_instances(_service);
        // send back all available instances
        for (const auto& found_instance : offered_instances) {
            auto its_info = found_instance.second;
            if (_major == ANY_MAJOR || _major == its_info->get_major()) {
                if (_minor == 0xFFFFFFFF || _minor <= its_info->get_minor()) {
                    if (its_info->get_endpoint(false) || its_info->get_endpoint(true)) {
                        send_uni_or_multicast_offerservice(its_info, _unicast_flag);
                    }
                }
            }
        }
    }
}

void service_discovery_impl::send_unicast_offer_service(const std::shared_ptr<const serviceinfo>& _info) {
    std::shared_ptr<runtime> its_runtime = runtime_.lock();
    if (!its_runtime) {
        return;
    }

    auto its_offer_message(std::make_shared<message_impl>());
    std::vector<std::shared_ptr<message_impl>> its_messages;
    its_messages.push_back(its_offer_message);

    insert_offer_service(its_messages, _info);

    serialize_and_send(its_messages, current_remote_address_);
}

void service_discovery_impl::send_multicast_offer_service(const std::shared_ptr<const serviceinfo>& _info) {
    auto its_offer_message(std::make_shared<message_impl>());
    std::vector<std::shared_ptr<message_impl>> its_messages;
    its_messages.push_back(its_offer_message);

    insert_offer_service(its_messages, _info);

    // send message as multicast offer service the same way it is sent
    // on the repetition phase to preserve the session id
    send(its_messages);
}

void service_discovery_impl::on_endpoint_connected(service_t _service, instance_t _instance, const std::shared_ptr<endpoint>& _endpoint) {
    std::shared_ptr<runtime> its_runtime = runtime_.lock();
    if (!its_runtime) {
        return;
    }

    // TODO: Simplify this method! It is not clear, why we need to check
    // both endpoints here although the method is always called for a
    // single one.

    std::vector<std::shared_ptr<message_impl>> its_messages;
    its_messages.push_back(std::make_shared<message_impl>());
    boost::asio::ip::address its_address;

    std::shared_ptr<endpoint> its_dummy;
    if (_endpoint->is_reliable())
        get_subscription_address(_endpoint, its_dummy, its_address);
    else
        get_subscription_address(its_dummy, _endpoint, its_address);

    {
        std::lock_guard<std::recursive_mutex> its_lock(subscribed_mutex_);
        auto found_service = subscribed_.find(_service);
        if (found_service != subscribed_.end()) {
            auto found_instance = found_service->second.find(_instance);
            if (found_instance != found_service->second.end()) {
                if (0 < found_instance->second.size()) {
                    for (const auto& its_eventgroup : found_instance->second) {
                        std::shared_ptr<subscription> its_subscription(its_eventgroup.second);
                        if (its_subscription) {
                            if (!its_subscription->is_tcp_connection_established() || !its_subscription->is_udp_connection_established()) {
                                const std::shared_ptr<const endpoint> its_reliable_endpoint(its_subscription->get_endpoint(true));
                                const std::shared_ptr<const endpoint> its_unreliable_endpoint(its_subscription->get_endpoint(false));
                                if (its_reliable_endpoint && its_reliable_endpoint->is_established()) {
                                    if (its_reliable_endpoint.get() == _endpoint.get()) {
                                        // mark tcp as established
                                        its_subscription->set_tcp_connection_established(true);
                                    }
                                }
                                if (its_unreliable_endpoint && its_unreliable_endpoint->is_established()) {
                                    if (its_unreliable_endpoint.get() == _endpoint.get()) {
                                        // mark udp as established
                                        its_subscription->set_udp_connection_established(true);
                                    }
                                }

                                if ((its_reliable_endpoint && its_unreliable_endpoint && its_subscription->is_tcp_connection_established()
                                     && its_subscription->is_udp_connection_established())
                                    || (its_reliable_endpoint && !its_unreliable_endpoint
                                        && its_subscription->is_tcp_connection_established())
                                    || (its_unreliable_endpoint && !its_reliable_endpoint
                                        && its_subscription->is_udp_connection_established())) {

                                    std::shared_ptr<endpoint> its_unreliable;
                                    std::shared_ptr<endpoint> its_reliable;
                                    get_subscription_endpoints(_service, _instance, its_reliable, its_unreliable);
                                    get_subscription_address(its_reliable, its_unreliable, its_address);

                                    its_subscription->set_endpoint(its_reliable, true);
                                    its_subscription->set_endpoint(its_unreliable, false);
                                    for (const auto its_client : its_subscription->get_clients())
                                        its_subscription->set_state(its_client, subscription_state_e::ST_NOT_ACKNOWLEDGED);

                                    const reliability_type_e its_reliability_type =
                                            get_eventgroup_reliability(_service, _instance, its_eventgroup.first, its_subscription);
                                    auto its_data = create_eventgroup_entry(_service, _instance, its_eventgroup.first, its_subscription,
                                                                            its_reliability_type);

                                    if (its_data.entry_) {
                                        add_entry_data(its_messages, its_data);
                                    }
                                }
                            }
                        }
                    }
                }
            }
        }
    }

    serialize_and_send(its_messages, its_address);
}

std::shared_ptr<option_impl> service_discovery_impl::create_ip_option(const boost::asio::ip::address& _address, uint16_t _port,
                                                                      bool _is_reliable) const {
    std::shared_ptr<option_impl> its_option;
    if (_address.is_v4()) {
        its_option = std::make_shared<ipv4_option_impl>(_address, _port, _is_reliable);
    } else {
        its_option = std::make_shared<ipv6_option_impl>(_address, _port, _is_reliable);
    }
    return its_option;
}

void service_discovery_impl::insert_offer_service(std::vector<std::shared_ptr<message_impl>>& _messages,
                                                  const std::shared_ptr<const serviceinfo>& _info) {
    entry_data_t its_data;
    its_data.entry_ = its_data.other_ = nullptr;

    std::shared_ptr<endpoint> its_reliable = _info->get_endpoint(true);
    if (its_reliable) {
        auto its_new_option = create_ip_option(unicast_, its_reliable->get_local_port(), true);
        its_data.options_.push_back(its_new_option);
    }

    std::shared_ptr<endpoint> its_unreliable = _info->get_endpoint(false);
    if (its_unreliable) {
        auto its_new_option = create_ip_option(unicast_, its_unreliable->get_local_port(), false);
        its_data.options_.push_back(its_new_option);
    }

    auto its_entry = std::make_shared<serviceentry_impl>();
    if (its_entry) {
        its_data.entry_ = its_entry;

        its_entry->set_type(entry_type_e::OFFER_SERVICE);
        its_entry->set_service(_info->get_service());
        its_entry->set_instance(_info->get_instance());
        its_entry->set_major_version(_info->get_major());
        its_entry->set_minor_version(_info->get_minor());

        ttl_t its_ttl = _info->get_ttl();
        if (its_ttl > 0)
            its_ttl = ttl_;
        its_entry->set_ttl(its_ttl);

        add_entry_data(_messages, its_data);
    } else {
        VSOMEIP_ERROR << __func__ << ": Failed to create service entry.";
    }
}

void service_discovery_impl::process_eventgroupentry(std::shared_ptr<eventgroupentry_impl>& _entry,
                                                     const std::vector<std::shared_ptr<option_impl>>& _options,
                                                     std::shared_ptr<remote_subscription_ack>& _acknowledgement,
                                                     const boost::asio::ip::address& _sender, bool _is_multicast,
                                                     bool _is_stop_subscribe_subscribe, bool _force_initial_events,
                                                     const sd_acceptance_state_t& _sd_ac_state) {

    std::set<client_t> its_clients({0}); // maybe overridden for selectives

    auto its_sender = _acknowledgement->get_target_address();
    auto its_session = _entry->get_owning_message()->get_session();

    service_t its_service = _entry->get_service();
    instance_t its_instance = _entry->get_instance();
    eventgroup_t its_eventgroup = _entry->get_eventgroup();
    entry_type_e its_type = _entry->get_type();
    major_version_t its_major = _entry->get_major_version();
    ttl_t its_ttl = _entry->get_ttl();

    auto its_info = host_->find_eventgroup(its_service, its_instance, its_eventgroup);
    if (!its_info) {
        if (entry_type_e::SUBSCRIBE_EVENTGROUP == its_type) {
            // We received a subscription for a non-existing eventgroup.
            // --> Create dummy eventgroupinfo to send Nack.
            its_info = std::make_shared<eventgroupinfo>(its_service, its_instance, its_eventgroup, its_major, its_ttl,
                                                        VSOMEIP_DEFAULT_MAX_REMOTE_SUBSCRIBERS);
            VSOMEIP_ERROR << __func__
                          << ": Received a SubscribeEventGroup entry for unknown eventgroup "
                             " from: "
                          << its_sender.to_string() << " for: [" << std::hex << std::setfill('0') << std::setw(4) << its_service << "."
                          << std::setw(4) << its_instance << "." << std::setw(4) << its_eventgroup << "] session: " << std::setw(4)
                          << its_session << ", ttl: " << its_ttl;
            if (its_ttl > 0) {
                insert_subscription_ack(_acknowledgement, its_info, 0, nullptr, its_clients);
            }
        } else {
            // We received a subscription [n]ack for an eventgroup that does not exist.
            // --> Remove subscription.
            unsubscribe(its_service, its_instance, its_eventgroup, VSOMEIP_ROUTING_CLIENT);

            VSOMEIP_WARNING << __func__ << ": Received a SubscribeEventGroup[N]Ack entry for unknown eventgroup "
                            << " from: " << its_sender.to_string() << " for: [" << std::hex << std::setfill('0') << std::setw(4)
                            << its_service << "." << std::setw(4) << its_instance << "." << std::setw(4) << its_eventgroup
                            << "] session: " << std::setw(4) << its_session << ", ttl: " << its_ttl;
        }
        return;
    }

    if (_entry->get_owning_message()->get_return_code() != return_code) {
        VSOMEIP_ERROR << __func__ << ": Invalid return code in SOMEIP/SD header " << its_sender.to_string() << " session: " << std::hex
                      << std::setfill('0') << std::setw(4) << its_session;
        if (its_ttl > 0) {
            insert_subscription_ack(_acknowledgement, its_info, 0, nullptr, its_clients);
        }
        return;
    }

    if (its_type == entry_type_e::SUBSCRIBE_EVENTGROUP) {
        if (_is_multicast) {
            VSOMEIP_ERROR << __func__ << ": Received a SubscribeEventGroup entry on multicast address " << its_sender.to_string()
                          << " session: " << std::hex << std::setfill('0') << std::setw(4) << its_session;
            if (its_ttl > 0) {
                insert_subscription_ack(_acknowledgement, its_info, 0, nullptr, its_clients);
            }
            return;
        }
        if (_entry->get_num_options(1) == 0 && _entry->get_num_options(2) == 0) {
            VSOMEIP_ERROR << __func__ << ": Invalid number of options in SubscribeEventGroup entry " << its_sender.to_string()
                          << " session: " << std::hex << std::setfill('0') << std::setw(4) << its_session;
            if (its_ttl > 0) {
                // increase number of required acks by one as number required acks
                // is calculated based on the number of referenced options
                insert_subscription_ack(_acknowledgement, its_info, 0, nullptr, its_clients);
            }
            return;
        }
        if (_entry->get_owning_message()->get_options_length() < 12) {
            VSOMEIP_ERROR << __func__ << ": Invalid options length in SOMEIP/SD message " << its_sender.to_string()
                          << " session: " << std::hex << std::setfill('0') << std::setw(4) << its_session;
            if (its_ttl > 0) {
                insert_subscription_ack(_acknowledgement, its_info, 0, nullptr, its_clients);
            }
            return;
        }
        if (_options.size()
            // cast is needed in order to get unsigned type since int will be promoted
            // by the + operator on 16 bit or higher machines.
            < static_cast<std::vector<std::shared_ptr<option_impl>>::size_type>((_entry->get_num_options(1))
                                                                                + (_entry->get_num_options(2)))) {
            VSOMEIP_ERROR << __func__
                          << "Fewer options in SOMEIP/SD message than referenced in EventGroup "
                             "entry or malformed option received "
                          << its_sender.to_string() << " session: " << std::hex << std::setfill('0') << std::setw(4) << its_session;
            if (its_ttl > 0) {
                // set to 0 to ensure an answer containing at least this subscribe_nack is sent out
                insert_subscription_ack(_acknowledgement, its_info, 0, nullptr, its_clients);
            }
            return;
        }
        if (_entry->get_owning_message()->get_someip_length() < _entry->get_owning_message()->get_length() && its_ttl > 0) {
            VSOMEIP_ERROR << __func__ << ": SOME/IP length field in SubscribeEventGroup message header: [" << std::dec
                          << _entry->get_owning_message()->get_someip_length()
                          << "] bytes, is shorter than length of deserialized message: [" << _entry->get_owning_message()->get_length()
                          << "] bytes. " << its_sender.to_string() << " session: " << std::hex << std::setfill('0') << std::setw(4)
                          << its_session;
            return;
        }
    }

    boost::asio::ip::address its_first_address;
    uint16_t its_first_port(ILLEGAL_PORT);
    bool is_first_reliable(false);
    boost::asio::ip::address its_second_address;
    uint16_t its_second_port(ILLEGAL_PORT);
    bool is_second_reliable(false);

    for (auto i : {1, 2}) {
        for (auto its_index : _entry->get_options(uint8_t(i))) {
            std::shared_ptr<option_impl> its_option;
            try {
                its_option = _options.at(its_index);
            } catch (const std::out_of_range&) {
                VSOMEIP_ERROR << __func__
                              << ": Fewer options in SD message than referenced in EventGroup "
                                 "entry for option run number: "
                              << i << " " << its_sender.to_string() << " session: " << std::hex << std::setfill('0') << std::setw(4)
                              << its_session;
                if (entry_type_e::SUBSCRIBE_EVENTGROUP == its_type && its_ttl > 0) {
                    insert_subscription_ack(_acknowledgement, its_info, 0, nullptr, its_clients);
                }
                return;
            }
            switch (its_option->get_type()) {
            case option_type_e::IP4_ENDPOINT: {
                if (entry_type_e::SUBSCRIBE_EVENTGROUP == its_type) {
                    std::shared_ptr<ipv4_option_impl> its_ipv4_option = std::dynamic_pointer_cast<ipv4_option_impl>(its_option);

                    boost::asio::ip::address_v4 its_ipv4_address(its_ipv4_option->get_address());
                    if (!check_layer_four_protocol(its_ipv4_option)) {
                        if (its_ttl > 0) {
                            insert_subscription_ack(_acknowledgement, its_info, 0, nullptr, its_clients);
                        }
                        return;
                    }

                    if (its_first_port == ILLEGAL_PORT) {
                        its_first_address = its_ipv4_address;
                        its_first_port = its_ipv4_option->get_port();
                        is_first_reliable = (its_ipv4_option->get_layer_four_protocol() == layer_four_protocol_e::TCP);

                        // reject subscription referencing two conflicting options of same protocol
                        // type ID: SIP_SD_1144
                        if (is_first_reliable == is_second_reliable && its_second_port != ILLEGAL_PORT) {
                            if (its_ttl > 0) {
                                insert_subscription_ack(_acknowledgement, its_info, 0, nullptr, its_clients);
                            }
                            VSOMEIP_ERROR << __func__
                                          << ": Multiple IPv4 endpoint options of same kind "
                                             "referenced! "
                                          << its_sender.to_string() << " session: " << std::hex << std::setfill('0') << std::setw(4)
                                          << its_session << " is_first_reliable: " << is_first_reliable;
                            return;
                        }

                        if (!check_ipv4_address(its_first_address) || 0 == its_first_port) {
                            if (its_ttl > 0) {
                                insert_subscription_ack(_acknowledgement, its_info, 0, nullptr, its_clients);
                            }
                            VSOMEIP_ERROR << __func__
                                          << ": Invalid port or IP address in first IPv4 endpoint "
                                             "option specified! "
                                          << its_sender.to_string() << " session: " << std::hex << std::setfill('0') << std::setw(4)
                                          << its_session;
                            return;
                        }
                    } else if (its_second_port == ILLEGAL_PORT) {
                        its_second_address = its_ipv4_address;
                        its_second_port = its_ipv4_option->get_port();
                        is_second_reliable = (its_ipv4_option->get_layer_four_protocol() == layer_four_protocol_e::TCP);

                        // reject subscription referencing two conflicting options of same protocol
                        // type ID: SIP_SD_1144
                        if (is_second_reliable == is_first_reliable && its_first_port != ILLEGAL_PORT) {
                            if (its_ttl > 0) {
                                insert_subscription_ack(_acknowledgement, its_info, 0, nullptr, its_clients);
                            }
                            VSOMEIP_ERROR << __func__
                                          << ": Multiple IPv4 endpoint options of same kind "
                                             "referenced! "
                                          << its_sender.to_string() << " session: " << std::hex << std::setfill('0') << std::setw(4)
                                          << its_session << " is_second_reliable: " << is_second_reliable;
                            return;
                        }

                        if (!check_ipv4_address(its_second_address) || 0 == its_second_port) {
                            if (its_ttl > 0) {
                                insert_subscription_ack(_acknowledgement, its_info, 0, nullptr, its_clients);
                            }
                            VSOMEIP_ERROR << __func__ << ": Invalid port or IP address in second IPv4 endpoint "
                                          << "option specified! " << its_sender.to_string() << " session: " << std::hex << std::setfill('0')
                                          << std::setw(4) << its_session;
                            return;
                        }
                    } else {
                        // TODO: error message, too many endpoint options!
                    }
                } else {
                    VSOMEIP_ERROR << __func__ << ": Invalid eventgroup option (IPv4 Endpoint)" << its_sender.to_string()
                                  << " session: " << std::hex << std::setfill('0') << std::setw(4) << its_session;
                }
                break;
            }
            case option_type_e::IP6_ENDPOINT: {
                if (entry_type_e::SUBSCRIBE_EVENTGROUP == its_type) {
                    std::shared_ptr<ipv6_option_impl> its_ipv6_option = std::dynamic_pointer_cast<ipv6_option_impl>(its_option);

                    boost::asio::ip::address_v6 its_ipv6_address(its_ipv6_option->get_address());
                    if (!check_layer_four_protocol(its_ipv6_option)) {
                        if (its_ttl > 0) {
                            insert_subscription_ack(_acknowledgement, its_info, 0, nullptr, its_clients);
                        }
                        VSOMEIP_ERROR << "Invalid layer 4 protocol type in IPv6 endpoint option "
                                         "specified! "
                                      << its_sender.to_string() << " session: " << std::hex << std::setfill('0') << std::setw(4)
                                      << its_session;
                        return;
                    }

                    if (its_first_port == ILLEGAL_PORT) {
                        its_first_address = its_ipv6_address;
                        its_first_port = its_ipv6_option->get_port();
                        is_first_reliable = (its_ipv6_option->get_layer_four_protocol() == layer_four_protocol_e::TCP);

                        if (is_first_reliable == is_second_reliable && its_second_port != ILLEGAL_PORT) {
                            if (its_ttl > 0) {
                                insert_subscription_ack(_acknowledgement, its_info, 0, nullptr, its_clients);
                            }
                            VSOMEIP_ERROR << __func__ << ": Multiple IPv6 endpoint options of same kind referenced! "
                                          << its_sender.to_string() << " session: " << std::hex << std::setfill('0') << std::setw(4)
                                          << its_session << " is_first_reliable: " << is_first_reliable;
                            return;
                        }
                    } else if (its_second_port == ILLEGAL_PORT) {
                        its_second_address = its_ipv6_address;
                        its_second_port = its_ipv6_option->get_port();
                        is_second_reliable = (its_ipv6_option->get_layer_four_protocol() == layer_four_protocol_e::TCP);

                        if (is_second_reliable == is_first_reliable && its_first_port != ILLEGAL_PORT) {
                            if (its_ttl > 0) {
                                insert_subscription_ack(_acknowledgement, its_info, 0, nullptr, its_clients);
                            }
                            VSOMEIP_ERROR << __func__ << ": Multiple IPv6 endpoint options of same kind referenced! "
                                          << its_sender.to_string() << " session: " << std::hex << std::setfill('0') << std::setw(4)
                                          << its_session << " is_second_reliable: " << is_second_reliable;
                            return;
                        }
                    } else {
                        // TODO: error message, too many endpoint options!
                    }
                } else {
                    VSOMEIP_ERROR << __func__ << ": Invalid eventgroup option (IPv6 Endpoint) " << its_sender.to_string()
                                  << " session: " << std::hex << std::setfill('0') << std::setw(4) << its_session;
                }
                break;
            }
            case option_type_e::IP4_MULTICAST:
                if (entry_type_e::SUBSCRIBE_EVENTGROUP_ACK == its_type) {
                    std::shared_ptr<ipv4_option_impl> its_ipv4_option = std::dynamic_pointer_cast<ipv4_option_impl>(its_option);

                    boost::asio::ip::address_v4 its_ipv4_address(its_ipv4_option->get_address());

                    if (its_first_port == ILLEGAL_PORT) {
                        its_first_address = its_ipv4_address;
                        its_first_port = its_ipv4_option->get_port();
                    } else if (its_second_port == ILLEGAL_PORT) {
                        its_second_address = its_ipv4_address;
                        its_second_port = its_ipv4_option->get_port();
                    } else {
                        // TODO: error message, too many endpoint options!
                    }
                    // ID: SIP_SD_946, ID: SIP_SD_1144
                    if (its_first_port != ILLEGAL_PORT && its_second_port != ILLEGAL_PORT) {
                        VSOMEIP_ERROR << __func__ << ": Multiple IPv4 multicast options referenced! " << its_sender.to_string()
                                      << " session: " << std::hex << std::setfill('0') << std::setw(4) << its_session;
                        return;
                    }
                } else {
                    VSOMEIP_ERROR << __func__ << ": Invalid eventgroup option (IPv4 Multicast) " << its_sender.to_string()
                                  << " session: " << std::hex << std::setfill('0') << std::setw(4) << its_session;
                }
                break;
            case option_type_e::IP6_MULTICAST:
                if (entry_type_e::SUBSCRIBE_EVENTGROUP_ACK == its_type) {
                    std::shared_ptr<ipv6_option_impl> its_ipv6_option = std::dynamic_pointer_cast<ipv6_option_impl>(its_option);

                    boost::asio::ip::address_v6 its_ipv6_address(its_ipv6_option->get_address());

                    if (its_first_port == ILLEGAL_PORT) {
                        its_first_address = its_ipv6_address;
                        its_first_port = its_ipv6_option->get_port();
                    } else if (its_second_port == ILLEGAL_PORT) {
                        its_second_address = its_ipv6_address;
                        its_second_port = its_ipv6_option->get_port();
                    } else {
                        // TODO: error message, too many endpoint options!
                    }
                    // ID: SIP_SD_946, ID: SIP_SD_1144
                    if (its_first_port != ILLEGAL_PORT && its_second_port != ILLEGAL_PORT) {
                        VSOMEIP_ERROR << __func__ << "Multiple IPv6 multicast options referenced! " << its_sender.to_string()
                                      << " session: " << std::hex << std::setfill('0') << std::setw(4) << its_session;
                        return;
                    }
                } else {
                    VSOMEIP_ERROR << __func__ << ": Invalid eventgroup option (IPv6 Multicast) " << its_sender.to_string()
                                  << " session: " << std::hex << std::setfill('0') << std::setw(4) << its_session;
                }
                break;
            case option_type_e::CONFIGURATION: {
                break;
            }
            case option_type_e::SELECTIVE: {
                auto its_selective_option = std::dynamic_pointer_cast<selective_option_impl>(its_option);
                if (its_selective_option) {
                    its_clients = its_selective_option->get_clients();
                }
                break;
            }
            case option_type_e::UNKNOWN:
            default:
                VSOMEIP_WARNING << __func__ << ": Unsupported eventgroup option [" << std::hex << static_cast<int>(its_option->get_type())
                                << "] " << its_sender.to_string() << " session: " << std::hex << std::setfill('0') << std::setw(4)
                                << its_session;
                if (its_ttl > 0) {
                    insert_subscription_ack(_acknowledgement, its_info, 0, nullptr, its_clients);
                    return;
                }
                break;
            }
        }
    }

    if (entry_type_e::SUBSCRIBE_EVENTGROUP == its_type) {
        handle_eventgroup_subscription(its_service, its_instance, its_eventgroup, its_major, its_ttl, 0, 0, its_first_address,
                                       its_first_port, is_first_reliable, its_second_address, its_second_port, is_second_reliable,
                                       _acknowledgement, _is_stop_subscribe_subscribe, _force_initial_events, its_clients, _sd_ac_state,
                                       its_info, _sender);
    } else {
        if (entry_type_e::SUBSCRIBE_EVENTGROUP_ACK == its_type) { // this type is used for ACK and NACK messages
            if (its_ttl > 0) {
                handle_eventgroup_subscription_ack(its_service, its_instance, its_eventgroup, its_major, its_ttl, 0, its_clients, _sender,
                                                   its_first_address, its_first_port);
            } else {
                handle_eventgroup_subscription_nack(its_service, its_instance, its_eventgroup, 0, its_clients);
            }
        }
    }
}

void service_discovery_impl::handle_eventgroup_subscription(
        service_t _service, instance_t _instance, eventgroup_t _eventgroup, major_version_t _major, ttl_t _ttl, uint8_t _counter,
        uint16_t _reserved, const boost::asio::ip::address& _first_address, uint16_t _first_port, bool _is_first_reliable,
        const boost::asio::ip::address& _second_address, uint16_t _second_port, bool _is_second_reliable,
        std::shared_ptr<remote_subscription_ack>& _acknowledgement, bool _is_stop_subscribe_subscribe, bool _force_initial_events,
        const std::set<client_t>& _clients, const sd_acceptance_state_t& _sd_ac_state, const std::shared_ptr<eventgroupinfo>& _info,
        const boost::asio::ip::address& _sender) {
    (void)_counter;
    (void)_reserved;

    auto its_messages = _acknowledgement->get_messages();

#ifndef VSOMEIP_ENABLE_COMPAT
    bool reliablility_nack(false);
    if (_info) {
        const bool first_port_set(_first_port != ILLEGAL_PORT);
        const bool second_port_set(_second_port != ILLEGAL_PORT);
        switch (_info->get_reliability()) {
        case reliability_type_e::RT_UNRELIABLE:
            if (!(first_port_set && !_is_first_reliable) && !(second_port_set && !_is_second_reliable)) {
                reliablility_nack = true;
            }
            break;
        case reliability_type_e::RT_RELIABLE:
            if (!(first_port_set && _is_first_reliable) && !(second_port_set && _is_second_reliable)) {
                reliablility_nack = true;
            }
            break;
        case reliability_type_e::RT_BOTH:
            if (_first_port == ILLEGAL_PORT || _second_port == ILLEGAL_PORT) {
                reliablility_nack = true;
            }
            if (_is_first_reliable == _is_second_reliable) {
                reliablility_nack = true;
            }
            break;
        default:
            break;
        }
    }
    if (reliablility_nack && _ttl > 0) {
        insert_subscription_ack(_acknowledgement, _info, 0, nullptr, _clients);
        // TODO: Add sender and session id
        VSOMEIP_WARNING << __func__ << ": Subscription for [" << std::hex << std::setfill('0') << std::setw(4) << _service << "."
                        << std::setw(4) << _instance << "." << std::setw(4) << _eventgroup << "]"
                        << " not valid: Event configuration (" << static_cast<std::uint32_t>(_info->get_reliability())
                        << ") does not match the provided endpoint options: " << _first_address.to_string() << ":" << std::dec
                        << _first_port << " " << _second_address.to_string() << ":" << _second_port;
        return;
    }

#endif

    if (_ttl > 0) {
        std::shared_ptr<serviceinfo> its_info = host_->get_offered_service(_service, _instance);
        bool send_nack = false;
        if (!its_info) {
            send_nack = true;
        } else {
            if (!its_info->is_accepting_remote_subscriptions()) { // offer not sent to multicast ip
                auto its_remote_ips = its_info->get_remote_ip_accepting_sub(); // offer not sent to unicast
                if (its_remote_ips.find(_sender.to_string()) == its_remote_ips.end())
                    send_nack = true;
            }
        }
        if (send_nack) {
            insert_subscription_ack(_acknowledgement, _info, 0, nullptr, _clients);
            return;
        }
    }

    std::shared_ptr<endpoint_definition> its_subscriber;
    std::shared_ptr<endpoint_definition> its_reliable;
    std::shared_ptr<endpoint_definition> its_unreliable;

    // wrong major version
    if (_info && _major != _info->get_major()) {
        // Create a temporary info object with TTL=0 --> send NACK
        auto its_info =
                std::make_shared<eventgroupinfo>(_service, _instance, _eventgroup, _major, 0, VSOMEIP_DEFAULT_MAX_REMOTE_SUBSCRIBERS);
        // TODO: Add session id
        VSOMEIP_ERROR << __func__ << ": Requested major version:[" << static_cast<uint32_t>(_major) << "] in subscription to service: ["
                      << std::hex << std::setfill('0') << std::setw(4) << _service << "." << std::setw(4) << _instance << "."
                      << std::setw(4) << _eventgroup << "]"
                      << " does not match with services major version:[" << static_cast<uint32_t>(_info->get_major())
                      << "] subscriber: " << _first_address.to_string() << ":" << std::dec << _first_port;
        if (_ttl > 0) {
            insert_subscription_ack(_acknowledgement, its_info, 0, nullptr, _clients);
        }
        return;
    } else {
        boost::asio::ip::address its_first_address, its_second_address;
        if (ILLEGAL_PORT != _first_port) {
            its_subscriber = endpoint_definition::get(_first_address, _first_port, _is_first_reliable, _service, _instance);
            if (_is_first_reliable) { // tcp unicast
                its_reliable = its_subscriber;
                // check if TCP connection is established by client
                if (_ttl > 0 && !is_tcp_connected(_service, _instance, its_reliable)) {
                    insert_subscription_ack(_acknowledgement, _info, 0, nullptr, _clients);
                    // TODO: Add sender and session id
                    VSOMEIP_ERROR << "TCP connection to target1: [" << its_reliable->get_address().to_string() << ":"
                                  << its_reliable->get_port() << "] not established for subscription to: [" << std::hex << std::setfill('0')
                                  << std::setw(4) << _service << "." << std::setw(4) << _instance << "." << std::setw(4) << _eventgroup
                                  << "] ";
                    return;
                }
            } else { // udp unicast
                its_unreliable = its_subscriber;
            }
        }

        if (ILLEGAL_PORT != _second_port) {
            its_subscriber = endpoint_definition::get(_second_address, _second_port, _is_second_reliable, _service, _instance);
            if (_is_second_reliable) { // tcp unicast
                its_reliable = its_subscriber;
                // check if TCP connection is established by client
                if (_ttl > 0 && !is_tcp_connected(_service, _instance, its_reliable)) {
                    insert_subscription_ack(_acknowledgement, _info, 0, nullptr, _clients);
                    // TODO: Add sender and session id
                    VSOMEIP_ERROR << "TCP connection to target2 : [" << its_reliable->get_address().to_string() << ":"
                                  << its_reliable->get_port() << "] not established for subscription to: [" << std::hex << std::setfill('0')
                                  << std::setw(4) << _service << "." << std::setw(4) << _instance << "." << std::setw(4) << _eventgroup
                                  << "] ";
                    return;
                }
            } else { // udp unicast
                its_unreliable = its_subscriber;
            }
        }
    }

    // check if the subscription should be rejected because of sd_acceptance_handling
    if (_ttl > 0 && _sd_ac_state.sd_acceptance_required_) {
        bool insert_nack(false);
        if (_first_port != ILLEGAL_PORT && !_sd_ac_state.accept_entries_
            && configuration_->is_protected_port(_first_address, _first_port, _is_first_reliable)) {
            insert_nack = true;
        }
        if (!insert_nack && _second_port != ILLEGAL_PORT && !_sd_ac_state.accept_entries_
            && configuration_->is_protected_port(_second_address, _second_port, _is_second_reliable)) {
            insert_nack = true;
        }
        if (insert_nack) {
            insert_subscription_ack(_acknowledgement, _info, 0, nullptr, _clients);
            return;
        }
    }

    if (its_subscriber) {
        // Create subscription object
        auto its_subscription = std::make_shared<remote_subscription>();
        its_subscription->set_eventgroupinfo(_info);
        its_subscription->set_subscriber(its_subscriber);
        its_subscription->set_reliable(its_reliable);
        its_subscription->set_unreliable(its_unreliable);
        its_subscription->reset(_clients);

        if (_ttl == 0) { // --> unsubscribe
            its_subscription->set_ttl(0);
            if (!_is_stop_subscribe_subscribe) {
                {
                    std::lock_guard<std::mutex> its_lock(pending_remote_subscriptions_mutex_);
                    pending_remote_subscriptions_[its_subscription] = _acknowledgement;
                    _acknowledgement->add_subscription(its_subscription);
                }
                host_->on_remote_unsubscribe(its_subscription);
            }
            return;
        }

        if (_force_initial_events) {
            its_subscription->set_force_initial_events(true);
        }
        its_subscription->set_ttl(_ttl * get_ttl_factor(_service, _instance, ttl_factor_subscriptions_));

        {
            std::lock_guard<std::mutex> its_lock(pending_remote_subscriptions_mutex_);
            pending_remote_subscriptions_[its_subscription] = _acknowledgement;
            _acknowledgement->add_subscription(its_subscription);
        }

        host_->on_remote_subscribe(
                its_subscription,
                std::bind(&service_discovery_impl::update_remote_subscription, shared_from_this(), std::placeholders::_1));
    }
}

void service_discovery_impl::handle_eventgroup_subscription_nack(service_t _service, instance_t _instance, eventgroup_t _eventgroup,
                                                                 uint8_t _counter, const std::set<client_t>& _clients) {
    (void)_counter;

    std::lock_guard<std::recursive_mutex> its_lock(subscribed_mutex_);
    auto found_service = subscribed_.find(_service);
    if (found_service != subscribed_.end()) {
        auto found_instance = found_service->second.find(_instance);
        if (found_instance != found_service->second.end()) {
            auto found_eventgroup = found_instance->second.find(_eventgroup);
            if (found_eventgroup != found_instance->second.end()) {
                auto its_subscription = found_eventgroup->second;
                for (const auto its_client : _clients) {
                    host_->on_subscribe_nack(its_client, _service, _instance, _eventgroup, ANY_EVENT,
                                             PENDING_SUBSCRIPTION_ID); // TODO: This is a dummy call...
                }

                if (!its_subscription->is_selective()) {
                    auto its_reliable = its_subscription->get_endpoint(true);
                    if (its_reliable)
                        its_reliable->restart();
                }
            }
        }
    }
}

void service_discovery_impl::handle_eventgroup_subscription_ack(service_t _service, instance_t _instance, eventgroup_t _eventgroup,
                                                                major_version_t _major, ttl_t _ttl, uint8_t _counter,
                                                                const std::set<client_t>& _clients, const boost::asio::ip::address& _sender,
                                                                const boost::asio::ip::address& _address, uint16_t _port) {
    (void)_major;
    (void)_ttl;
    (void)_counter;

    std::lock_guard<std::recursive_mutex> its_lock(subscribed_mutex_);
    auto found_service = subscribed_.find(_service);
    if (found_service != subscribed_.end()) {
        auto found_instance = found_service->second.find(_instance);
        if (found_instance != found_service->second.end()) {
            auto found_eventgroup = found_instance->second.find(_eventgroup);
            if (found_eventgroup != found_instance->second.end()) {
                for (const auto its_client : _clients) {
                    if (found_eventgroup->second->get_state(its_client) == subscription_state_e::ST_NOT_ACKNOWLEDGED) {
                        found_eventgroup->second->set_state(its_client, subscription_state_e::ST_ACKNOWLEDGED);
                        host_->on_subscribe_ack(its_client, _service, _instance, _eventgroup, ANY_EVENT, PENDING_SUBSCRIPTION_ID);
                    }
                }
                if (_address.is_multicast()) {
                    host_->on_subscribe_ack_with_multicast(_service, _instance, _sender, _address, _port);
                }
            }
        }
    }
}

bool service_discovery_impl::is_tcp_connected(service_t _service, instance_t _instance,
                                              const std::shared_ptr<endpoint_definition>& its_endpoint) {
    bool is_connected = false;
    std::shared_ptr<serviceinfo> its_info = host_->get_offered_service(_service, _instance);
    if (its_info) {
        // get reliable server endpoint
        auto its_reliable_server_endpoint = std::dynamic_pointer_cast<tcp_server_endpoint_impl>(its_info->get_endpoint(true));
        if (its_reliable_server_endpoint && its_reliable_server_endpoint->is_established_to(its_endpoint)) {
            is_connected = true;
        }
    }
    return is_connected;
}

bool service_discovery_impl::send(const std::vector<std::shared_ptr<message_impl>>& _messages) {

    bool its_result(true);
    std::lock_guard<std::mutex> its_lock(serialize_mutex_);
    for (const auto& m : _messages) {
        if (m->has_entry()) {
            std::pair<session_t, bool> its_session = get_session(unicast_);
            m->set_session(its_session.first);
            m->set_reboot_flag(its_session.second);
            if (host_->send(VSOMEIP_SD_CLIENT, m, true)) {
                increment_session(unicast_);
            }
        } else {
            its_result = false;
        }
    }
    return its_result;
}

bool service_discovery_impl::serialize_and_send(const std::vector<std::shared_ptr<message_impl>>& _messages,
                                                const boost::asio::ip::address& _address) {
    bool its_result(true);
    if (!_address.is_unspecified()) {
        std::lock_guard<std::mutex> its_lock(serialize_mutex_);
        for (const auto& m : _messages) {
            if (m->has_entry()) {
                std::pair<session_t, bool> its_session = get_session(_address);
                m->set_session(its_session.first);
                m->set_reboot_flag(its_session.second);

                if (serializer_->serialize(m.get())) {
                    if (host_->send_via_sd(endpoint_definition::get(_address, port_, reliable_, m->get_service(), m->get_instance()),
                                           serializer_->get_data(), serializer_->get_size(), port_)) {
                        increment_session(_address);
                    }
                } else {
                    VSOMEIP_ERROR << "service_discovery_impl::" << __func__ << ": Serialization failed!";
                    its_result = false;
                }
                serializer_->reset();
            } else {
                its_result = false;
            }
        }
    }
    return its_result;
}

void service_discovery_impl::start_ttl_timer(int _shift) {

    std::lock_guard<std::mutex> its_lock(ttl_timer_mutex_);

    std::chrono::milliseconds its_timeout(ttl_timer_runtime_);
    if (_shift > 0) {
        if (its_timeout.count() > _shift)
            its_timeout -= std::chrono::milliseconds(_shift);

        if (its_timeout.count() > VSOMEIP_MINIMUM_CHECK_TTL_TIMEOUT)
            its_timeout = std::chrono::milliseconds(VSOMEIP_MINIMUM_CHECK_TTL_TIMEOUT);
    }

    ttl_timer_.expires_after(its_timeout);
    ttl_timer_.async_wait(std::bind(&service_discovery_impl::check_ttl, shared_from_this(), std::placeholders::_1));
}

void service_discovery_impl::stop_ttl_timer() {
    std::lock_guard<std::mutex> its_lock(ttl_timer_mutex_);
    ttl_timer_.cancel();
}

void service_discovery_impl::check_ttl(const boost::system::error_code& _error) {

    static int its_counter(0); // count the times we were not able to call
                               // update_routing_info
    if (!_error) {
        {
            std::unique_lock<std::mutex> its_lock(check_ttl_mutex_, std::try_to_lock);
            if (its_lock.owns_lock()) {
                its_counter = 0;
                host_->update_routing_info(ttl_timer_runtime_);
            } else {
                its_counter++;
            }
        }
        start_ttl_timer(its_counter * VSOMEIP_MINIMUM_CHECK_TTL_TIMEOUT);
    }
}

bool service_discovery_impl::check_static_header_fields(const std::shared_ptr<const message>& _message) const {
    if (_message->get_protocol_version() != protocol_version) {
        VSOMEIP_ERROR << "Invalid protocol version in SD header";
        return false;
    }
    if (_message->get_interface_version() != interface_version) {
        VSOMEIP_ERROR << "Invalid interface version in SD header";
        return false;
    }
    if (_message->get_message_type() != message_type) {
        VSOMEIP_ERROR << "Invalid message type in SD header";
        return false;
    }
    if (_message->get_return_code() > return_code_e::E_OK && _message->get_return_code() < return_code_e::E_UNKNOWN) {
        VSOMEIP_ERROR << "Invalid return code in SD header";
        return false;
    }
    return true;
}

bool service_discovery_impl::check_layer_four_protocol(const std::shared_ptr<const ip_option_impl>& _ip_option) const {
    if (_ip_option->get_layer_four_protocol() == layer_four_protocol_e::UNKNOWN) {
        VSOMEIP_ERROR << "Invalid layer 4 protocol in IP endpoint option";
        return false;
    }
    return true;
}

void service_discovery_impl::start_subscription_expiration_timer() {
    std::lock_guard<std::mutex> its_lock(subscription_expiration_timer_mutex_);
    start_subscription_expiration_timer_unlocked();
}

void service_discovery_impl::start_subscription_expiration_timer_unlocked() {
    subscription_expiration_timer_.expires_at(next_subscription_expiration_);
    subscription_expiration_timer_.async_wait(
            std::bind(&service_discovery_impl::expire_subscriptions, shared_from_this(), std::placeholders::_1));
}

void service_discovery_impl::stop_subscription_expiration_timer() {
    std::lock_guard<std::mutex> its_lock(subscription_expiration_timer_mutex_);
    stop_subscription_expiration_timer_unlocked();
}

void service_discovery_impl::stop_subscription_expiration_timer_unlocked() {
    subscription_expiration_timer_.cancel();
}

void service_discovery_impl::expire_subscriptions(const boost::system::error_code& _error) {
    if (!_error) {
        next_subscription_expiration_ = host_->expire_subscriptions(false);
        start_subscription_expiration_timer();
    }
}

bool service_discovery_impl::check_ipv4_address(const boost::asio::ip::address& its_address) const {
    // Check unallowed ipv4 address
    bool is_valid = true;

    const boost::asio::ip::address_v4::bytes_type its_unicast_address = unicast_.to_v4().to_bytes();
    const boost::asio::ip::address_v4::bytes_type endpoint_address = its_address.to_v4().to_bytes();
    const boost::asio::ip::address_v4::bytes_type its_netmask = configuration_->get_netmask().to_v4().to_bytes();

    // same address as unicast address of DUT not allowed
    if (its_unicast_address == endpoint_address) {
        VSOMEIP_ERROR << "Subscriber's IP address is same as host's address! : " << its_address;
        is_valid = false;
    } else {
        const std::uint32_t self = bithelper::read_uint32_be(&its_unicast_address[0]);
        const std::uint32_t remote = bithelper::read_uint32_be(&endpoint_address[0]);
        const std::uint32_t netmask = bithelper::read_uint32_be(&its_netmask[0]);

        if ((self & netmask) != (remote & netmask)) {
            VSOMEIP_ERROR << "Subscriber's IP isn't in the same subnet as host's IP: " << its_address;
            is_valid = false;
        }
    }
    return is_valid;
}

void service_discovery_impl::offer_service(const std::shared_ptr<serviceinfo>& _info) {
    service_t its_service = _info->get_service();
    service_t its_instance = _info->get_instance();

    std::lock_guard<std::mutex> its_lock(collected_offers_mutex_);
    // check if offer is in map
    bool found(false);
    const auto its_service_it = collected_offers_.find(its_service);
    if (its_service_it != collected_offers_.end()) {
        const auto its_instance_it = its_service_it->second.find(its_instance);
        if (its_instance_it != its_service_it->second.end()) {
            found = true;
        }
    }
    if (!found) {
        collected_offers_[its_service][its_instance] = _info;
    }
}

void service_discovery_impl::start_find_debounce_timer(bool _first_start) {
    std::scoped_lock its_lock{offer_debounce_timer_mutex_};
    if (_first_start) {
        find_debounce_timer_.expires_after(initial_delay_);
    } else if (remaining_find_initial_debounce_reps_ > 0) {
        find_debounce_timer_.expires_after(find_initial_debounce_time_);
        --remaining_find_initial_debounce_reps_;
    } else {
        find_debounce_timer_.expires_after(find_debounce_time_);
    }
    find_debounce_timer_.async_wait(std::bind(&service_discovery_impl::on_find_debounce_timer_expired, this, std::placeholders::_1));
}

void service_discovery_impl::stop_find_debounce_timer() {
    std::scoped_lock its_lock{offer_debounce_timer_mutex_};
    try {
        find_debounce_timer_.cancel();
    } catch (boost::system::system_error&) {
        // ignore
    }
}

// initial delay
void service_discovery_impl::on_find_debounce_timer_expired(const boost::system::error_code& _error) {
    if (_error) { // timer was canceled
        return;
    }
    // Only copy the accumulated requests of the initial wait phase
    // if the sent counter for the request is zero.
    requests_t repetition_phase_finds;
    bool new_finds(false);
    {
        std::lock_guard<std::mutex> its_lock(requested_mutex_);
        for (const auto& its_service : requested_) {
            for (const auto& its_instance : its_service.second) {
                if (its_instance.second->get_sent_counter() == 0) {
                    repetition_phase_finds[its_service.first][its_instance.first] = its_instance.second;
                }
            }
        }
        if (repetition_phase_finds.size()) {
            new_finds = true;
        }
    }

    if (!new_finds) {
        start_find_debounce_timer(false);
        return;
    }

    // Sent out finds for the first time as initial wait phase ended
    std::vector<std::shared_ptr<message_impl>> its_messages;
    auto its_message = std::make_shared<message_impl>();
    its_messages.push_back(its_message);
    // Serialize and send FindService (increments sent counter in requested_ map)
    insert_find_entries(its_messages, repetition_phase_finds);
    send(its_messages);

    std::chrono::milliseconds its_delay(repetitions_base_delay_);
    std::uint8_t its_repetitions(1);

    auto its_timer = std::make_shared<boost::asio::steady_timer>(host_->get_io());
    {
        std::lock_guard<std::mutex> its_lock(find_repetition_phase_timers_mutex_);
        find_repetition_phase_timers_[its_timer] = repetition_phase_finds;
    }

    its_timer->expires_after(its_delay);
    its_timer->async_wait(std::bind(&service_discovery_impl::on_find_repetition_phase_timer_expired, this, std::placeholders::_1, its_timer,
                                    its_repetitions, its_delay.count()));
    start_find_debounce_timer(false);
}

void service_discovery_impl::start_offer_debounce_timer(bool _first_start) {
    std::scoped_lock its_lock{offer_debounce_timer_mutex_};
    if (_first_start) {
        offer_debounce_timer_.expires_after(initial_delay_);
    } else {
        offer_debounce_timer_.expires_after(offer_debounce_time_);
    }
    offer_debounce_timer_.async_wait(std::bind(&service_discovery_impl::on_offer_debounce_timer_expired, this, std::placeholders::_1));
}

void service_discovery_impl::stop_offer_debounce_timer() {
    std::scoped_lock its_lock{offer_debounce_timer_mutex_};
    try {
        offer_debounce_timer_.cancel();
    } catch (boost::system::system_error&) {
        // ignore
    }
}

void service_discovery_impl::on_offer_debounce_timer_expired(const boost::system::error_code& _error) {
    if (_error) { // timer was canceled
        return;
    }

    // Copy the accumulated offers of the initial wait phase
    services_t repetition_phase_offers;
    bool new_offers(false);
    {
        std::vector<services_t::iterator> non_someip_services;
        std::lock_guard<std::mutex> its_lock(collected_offers_mutex_);
        if (collected_offers_.size()) {
            if (is_diagnosis_) {
                for (services_t::iterator its_service = collected_offers_.begin(); its_service != collected_offers_.end(); its_service++) {
                    for (const auto& its_instance : its_service->second) {
                        if (!configuration_->is_someip(its_service->first, its_instance.first)) {
                            non_someip_services.push_back(its_service);
                        }
                    }
                }
                for (auto its_service : non_someip_services) {
                    repetition_phase_offers.insert(*its_service);
                    collected_offers_.erase(its_service);
                }
            } else {
                repetition_phase_offers = collected_offers_;
                collected_offers_.clear();
            }

            new_offers = true;
        }
    }

    if (!new_offers) {
        start_offer_debounce_timer(false);
        return;
    }

    // Sent out offers for the first time as initial wait phase ended
    std::vector<std::shared_ptr<message_impl>> its_messages;
    auto its_message = std::make_shared<message_impl>();
    its_messages.push_back(its_message);
    insert_offer_entries(its_messages, repetition_phase_offers, true);

    // Serialize and send
    send(its_messages);

    std::chrono::milliseconds its_delay(0);
    std::uint8_t its_repetitions(0);
    if (repetitions_max_) {
        // Start timer for repetition phase the first time
        // with 2^0 * repetitions_base_delay
        its_delay = repetitions_base_delay_;
        its_repetitions = 1;
    } else {
        // If repetitions_max is set to zero repetition phase is skipped,
        // therefore wait one cyclic offer delay before entering main phase
        its_delay = cyclic_offer_delay_;
        its_repetitions = 0;
    }

    auto its_timer = std::make_shared<boost::asio::steady_timer>(host_->get_io());

    {
        std::lock_guard<std::mutex> its_lock(repetition_phase_timers_mutex_);
        repetition_phase_timers_[its_timer] = repetition_phase_offers;
    }

    its_timer->expires_after(its_delay);
    its_timer->async_wait(std::bind(&service_discovery_impl::on_repetition_phase_timer_expired, this, std::placeholders::_1, its_timer,
                                    its_repetitions, its_delay.count()));
    start_offer_debounce_timer(false);
}

void service_discovery_impl::on_repetition_phase_timer_expired(const boost::system::error_code& _error,
                                                               const std::shared_ptr<boost::asio::steady_timer>& _timer,
                                                               std::uint8_t _repetition, std::uint32_t _last_delay) {
    if (_error) {
        return;
    }
    if (_repetition == 0) {
        std::lock_guard<std::mutex> its_lock(repetition_phase_timers_mutex_);
        // We waited one cyclic offer delay, the offers can now be sent in the
        // main phase and the timer can be deleted
        move_offers_into_main_phase(_timer);
    } else {
        std::lock_guard<std::mutex> its_lock(repetition_phase_timers_mutex_);
        auto its_timer_pair = repetition_phase_timers_.find(_timer);
        if (its_timer_pair != repetition_phase_timers_.end()) {
            std::chrono::milliseconds new_delay(0);
            std::uint8_t repetition(0);
            bool move_to_main(false);
            if (_repetition <= repetitions_max_) {
                // Sent offers, double time to wait and start timer again.

                new_delay = std::chrono::milliseconds(_last_delay * 2);
                repetition = ++_repetition;
            } else {
                // Repetition phase is now over we have to sleep one cyclic
                // offer delay before it's allowed to sent the offer again.
                // If the last offer was sent shorter than half the
                // configured cyclic_offer_delay_ago the offers are directly
                // moved into the mainphase to avoid potentially sleeping twice
                // the cyclic offer delay before moving the offers in to main
                // phase
                if (last_offer_shorter_half_offer_delay_ago()) {
                    move_to_main = true;
                } else {
                    new_delay = cyclic_offer_delay_;
                    repetition = 0;
                }
            }
            std::vector<std::shared_ptr<message_impl>> its_messages;
            auto its_message = std::make_shared<message_impl>();
            its_messages.push_back(its_message);
            insert_offer_entries(its_messages, its_timer_pair->second, true);

            // Serialize and send
            send(its_messages);
            if (move_to_main) {
                move_offers_into_main_phase(_timer);
                return;
            }
            its_timer_pair->first->expires_after(new_delay);
            its_timer_pair->first->async_wait(std::bind(&service_discovery_impl::on_repetition_phase_timer_expired, this,
                                                        std::placeholders::_1, its_timer_pair->first, repetition, new_delay.count()));
        }
    }
}

void service_discovery_impl::on_find_repetition_phase_timer_expired(const boost::system::error_code& _error,
                                                                    const std::shared_ptr<boost::asio::steady_timer>& _timer,
                                                                    std::uint8_t _repetition, std::uint32_t _last_delay) {
    if (_error) {
        return;
    }

    std::lock_guard<std::mutex> its_lock(find_repetition_phase_timers_mutex_);
    auto its_timer_pair = find_repetition_phase_timers_.find(_timer);
    if (its_timer_pair != find_repetition_phase_timers_.end()) {
        std::chrono::milliseconds new_delay(0);
        std::uint8_t repetition(0);
        if (_repetition <= repetitions_max_) {
            // Sent findService entries in one message, double time to wait and start timer again.
            std::vector<std::shared_ptr<message_impl>> its_messages;
            auto its_message = std::make_shared<message_impl>();
            its_messages.push_back(its_message);
            insert_find_entries(its_messages, its_timer_pair->second);
            send(its_messages);
            new_delay = std::chrono::milliseconds(_last_delay * 2);
            repetition = ++_repetition;
        } else {
            // Repetition phase is now over, erase the timer on next expiry time
            find_repetition_phase_timers_.erase(its_timer_pair);
            return;
        }
        its_timer_pair->first->expires_after(new_delay);
        its_timer_pair->first->async_wait(std::bind(&service_discovery_impl::on_find_repetition_phase_timer_expired, this,
                                                    std::placeholders::_1, its_timer_pair->first, repetition, new_delay.count()));
    }
}

void service_discovery_impl::move_offers_into_main_phase(const std::shared_ptr<boost::asio::steady_timer>& _timer) {
    // HINT: make sure to lock the repetition_phase_timers_mutex_ before calling
    // this function set flag on all serviceinfos bound to this timer that they
    // will be included in the cyclic offers from now on
    const auto its_timer = repetition_phase_timers_.find(_timer);
    if (its_timer != repetition_phase_timers_.end()) {
        for (const auto& its_service : its_timer->second) {
            for (const auto& its_instance : its_service.second) {
                its_instance.second->set_is_in_mainphase(true);
            }
        }
        repetition_phase_timers_.erase(_timer);
    }
}

bool service_discovery_impl::stop_offer_service(const std::shared_ptr<serviceinfo>& _info, bool _send) {
    std::lock_guard<std::mutex> its_lock(offer_mutex_);
    _info->set_ttl(0);
    // disable accepting remote subscriptions
    _info->set_accepting_remote_subscriptions(false);
    const service_t its_service = _info->get_service();
    const instance_t its_instance = _info->get_instance();
    bool stop_offer_required(false);
    // Delete from initial phase offers
    {
        std::lock_guard<std::mutex> its_lock_inner(collected_offers_mutex_);
        if (collected_offers_.size()) {
            auto its_service_it = collected_offers_.find(its_service);
            if (its_service_it != collected_offers_.end()) {
                auto its_instance_it = its_service_it->second.find(its_instance);
                if (its_instance_it != its_service_it->second.end()) {
                    if (its_instance_it->second == _info) {
                        its_service_it->second.erase(its_instance_it);

                        if (!collected_offers_[its_service].size()) {
                            collected_offers_.erase(its_service_it);
                        }
                    }
                }
            }
        }
        // No need to sent out a stop offer message here as all services
        // instances contained in the collected offers weren't broadcasted yet
    }

    // Delete from repetition phase offers
    {
        std::lock_guard<std::mutex> its_lock_inner(repetition_phase_timers_mutex_);
        for (auto rpt = repetition_phase_timers_.begin(); rpt != repetition_phase_timers_.end();) {
            auto its_service_it = rpt->second.find(its_service);
            if (its_service_it != rpt->second.end()) {
                auto its_instance_it = its_service_it->second.find(its_instance);
                if (its_instance_it != its_service_it->second.end()) {
                    if (its_instance_it->second == _info) {
                        its_service_it->second.erase(its_instance_it);
                        stop_offer_required = true;
                        if (!rpt->second[its_service].size()) {
                            rpt->second.erase(its_service);
                        }
                    }
                }
            }
            if (!rpt->second.size()) {
                rpt = repetition_phase_timers_.erase(rpt);
            } else {
                ++rpt;
            }
        }
    }

    if (!_send) {
        // stop offer required
        return (_info->is_in_mainphase() || stop_offer_required);
    } else if (_info->is_in_mainphase() || stop_offer_required) {
        // Send stop offer
        return send_stop_offer(_info);
    }
    return false;
    // sent out NACKs for all pending subscriptions
    // TODO: remote_subscription_not_acknowledge_all(its_service, its_instance);
}

bool service_discovery_impl::send_stop_offer(const std::shared_ptr<serviceinfo>& _info) {

    if (_info->get_endpoint(false) || _info->get_endpoint(true)) {
        std::vector<std::shared_ptr<message_impl>> its_messages;
        auto its_current_message = std::make_shared<message_impl>();
        its_messages.push_back(its_current_message);

        insert_offer_service(its_messages, _info);

        // Serialize and send
        return send(its_messages);
    }
    return false;
}

bool service_discovery_impl::send_collected_stop_offers(const std::vector<std::shared_ptr<serviceinfo>>& _infos) {

    std::vector<std::shared_ptr<message_impl>> its_messages;
    auto its_current_message = std::make_shared<message_impl>();
    its_messages.push_back(its_current_message);

    // pack multiple stop offers together
    for (auto its_info : _infos) {
        if (its_info->get_endpoint(false) || its_info->get_endpoint(true)) {
            insert_offer_service(its_messages, its_info);
        }
    }

    // Serialize and send
    return send(its_messages);
}

void service_discovery_impl::start_main_phase_timer() {
    std::lock_guard<std::mutex> its_lock(main_phase_timer_mutex_);
    main_phase_timer_.expires_after(cyclic_offer_delay_);
    main_phase_timer_.async_wait(std::bind(&service_discovery_impl::on_main_phase_timer_expired, this, std::placeholders::_1));
}

void service_discovery_impl::stop_main_phase_timer() {
    std::scoped_lock its_lock(main_phase_timer_mutex_);
    main_phase_timer_.cancel();
}

void service_discovery_impl::on_main_phase_timer_expired(const boost::system::error_code& _error) {
    if (_error) {
        return;
    }
    send(true);
    start_main_phase_timer();
}

void service_discovery_impl::send_uni_or_multicast_offerservice(const std::shared_ptr<const serviceinfo>& _info, bool _unicast_flag) {
    if (_unicast_flag) { // SID_SD_826
        if (last_offer_shorter_half_offer_delay_ago()) { // SIP_SD_89
            send_unicast_offer_service(_info);
        } else { // SIP_SD_90
            send_multicast_offer_service(_info);
        }
    } else {
        // SIP_SD_91
        // Find messages received with Unicast Flag set to 0 (multicast), shall be ignored
    }
}

bool service_discovery_impl::last_offer_shorter_half_offer_delay_ago() {
    // Get remaining time to next offer since last offer
    std::chrono::milliseconds remaining(0);
    {
        std::lock_guard<std::mutex> its_lock(main_phase_timer_mutex_);
        remaining = std::chrono::duration_cast<std::chrono::milliseconds>(main_phase_timer_.expiry() - std::chrono::steady_clock::now());
    }
    if (std::chrono::milliseconds(0) > remaining) {
        remaining = cyclic_offer_delay_;
    }
    const std::chrono::milliseconds half_cyclic_offer_delay = cyclic_offer_delay_ / 2;

    return remaining > half_cyclic_offer_delay;
}

bool service_discovery_impl::check_source_address(const boost::asio::ip::address& its_source_address) const {

    bool is_valid = true;
    // Check if source address is same as nodes unicast address
    if (unicast_ == its_source_address) {
        VSOMEIP_ERROR << "Source address of message is same as DUT's unicast address! : " << its_source_address.to_string();
        is_valid = false;
    }
    return is_valid;
}

void service_discovery_impl::set_diagnosis_mode(const bool _activate) {

    is_diagnosis_ = _activate;
}

bool service_discovery_impl::get_diagnosis_mode() {

    return is_diagnosis_;
}

void service_discovery_impl::update_remote_subscription(const std::shared_ptr<remote_subscription>& _subscription) {

    if (!_subscription->is_pending() || 0 == _subscription->get_answers()) {
        std::shared_ptr<remote_subscription_ack> its_ack;
        {
            std::lock_guard<std::mutex> its_lock(pending_remote_subscriptions_mutex_);
            auto found_ack = pending_remote_subscriptions_.find(_subscription);
            if (found_ack != pending_remote_subscriptions_.end()) {
                its_ack = found_ack->second;
            }
        }
        if (its_ack) {
            std::unique_lock<std::recursive_mutex> its_lock(its_ack->get_lock());
            update_acknowledgement(its_ack);
        }
    }
}

void service_discovery_impl::update_acknowledgement(const std::shared_ptr<remote_subscription_ack>& _acknowledgement) {

    if (_acknowledgement->is_complete() && !_acknowledgement->is_pending() && !_acknowledgement->is_done()) {

        send_subscription_ack(_acknowledgement);

        std::lock_guard<std::mutex> its_lock(pending_remote_subscriptions_mutex_);
        for (const auto& its_subscription : _acknowledgement->get_subscriptions())
            pending_remote_subscriptions_.erase(its_subscription);
    }
}

void service_discovery_impl::update_subscription_expiration_timer(const std::vector<std::shared_ptr<message_impl>>& _messages) {
    std::lock_guard<std::mutex> its_lock(subscription_expiration_timer_mutex_);
    const std::chrono::steady_clock::time_point now = std::chrono::steady_clock::now();
    stop_subscription_expiration_timer_unlocked();
    for (const auto& m : _messages) {
        for (const auto& e : m->get_entries()) {
            if (e && e->get_type() == entry_type_e::SUBSCRIBE_EVENTGROUP_ACK && e->get_ttl()) {
                const std::chrono::steady_clock::time_point its_expiration = now
                        + std::chrono::seconds(e->get_ttl()
                                               * get_ttl_factor(e->get_service(), e->get_instance(), ttl_factor_subscriptions_));
                if (its_expiration < next_subscription_expiration_) {
                    next_subscription_expiration_ = its_expiration;
                }
            }
        }
    }
    start_subscription_expiration_timer_unlocked();
}

bool service_discovery_impl::check_stop_subscribe_subscribe(message_impl::entries_t::const_iterator _iter,
                                                            message_impl::entries_t::const_iterator _end,
                                                            const message_impl::options_t& _options) const {

    return (*_iter)->get_ttl() == 0 && (*_iter)->get_type() == entry_type_e::STOP_SUBSCRIBE_EVENTGROUP
            && has_opposite(_iter, _end, _options);
}

bool service_discovery_impl::has_opposite(message_impl::entries_t::const_iterator _iter, message_impl::entries_t::const_iterator _end,
                                          const message_impl::options_t& _options) const {
    const auto its_entry = std::dynamic_pointer_cast<eventgroupentry_impl>(*_iter);
    auto its_other = std::next(_iter);
    for (; its_other != _end; its_other++) {
        if ((*its_other)->get_type() == entry_type_e::SUBSCRIBE_EVENTGROUP) {
            const auto its_other_entry = std::dynamic_pointer_cast<eventgroupentry_impl>(*its_other);
            if ((its_entry->get_ttl() == 0 && its_other_entry->get_ttl() > 0)
                || (its_entry->get_ttl() > 0 && its_other_entry->get_ttl() == 0)) {
                if (its_entry->matches(*(its_other_entry.get()), _options))
                    return true;
            }
        }
    }
    return false;
}

bool service_discovery_impl::has_same(message_impl::entries_t::const_iterator _iter, message_impl::entries_t::const_iterator _end,
                                      const message_impl::options_t& _options) const {
    const auto its_entry = std::dynamic_pointer_cast<eventgroupentry_impl>(*_iter);
    auto its_other = std::next(_iter);
    for (; its_other != _end; its_other++) {
        if (its_entry->get_type() == (*its_other)->get_type()) {
            const auto its_other_entry = std::dynamic_pointer_cast<eventgroupentry_impl>(*its_other);
            if (its_entry->get_ttl() == its_other_entry->get_ttl() && its_entry->matches(*(its_other_entry.get()), _options)) {
                return true;
            }
        }
    }
    return false;
}

bool service_discovery_impl::is_subscribed(const std::shared_ptr<eventgroupentry_impl>& _entry,
                                           const message_impl::options_t& _options) const {
    const auto its_service = _entry->get_service();
    const auto its_instance = _entry->get_instance();
    auto its_info = host_->find_eventgroup(its_service, its_instance, _entry->get_eventgroup());
    if (its_info) {
        std::shared_ptr<endpoint_definition> its_reliable, its_unreliable;
        for (const auto& o : _options) {
            if (o->get_type() == option_type_e::IP4_ENDPOINT) {
                const auto its_endpoint_option = std::dynamic_pointer_cast<ipv4_option_impl>(o);
                if (its_endpoint_option) {
                    if (its_endpoint_option->get_layer_four_protocol() == layer_four_protocol_e::TCP) {
                        its_reliable = endpoint_definition::get(boost::asio::ip::address_v4(its_endpoint_option->get_address()),
                                                                its_endpoint_option->get_port(), true, its_service, its_instance);
                    } else if (its_endpoint_option->get_layer_four_protocol() == layer_four_protocol_e::UDP) {
                        its_unreliable = endpoint_definition::get(boost::asio::ip::address_v4(its_endpoint_option->get_address()),
                                                                  its_endpoint_option->get_port(), false, its_service, its_instance);
                    }
                }
            } else if (o->get_type() == option_type_e::IP6_ENDPOINT) {
                const auto its_endpoint_option = std::dynamic_pointer_cast<ipv6_option_impl>(o);
                if (its_endpoint_option->get_layer_four_protocol() == layer_four_protocol_e::TCP) {
                    its_reliable = endpoint_definition::get(boost::asio::ip::address_v6(its_endpoint_option->get_address()),
                                                            its_endpoint_option->get_port(), true, its_service, its_instance);
                } else if (its_endpoint_option->get_layer_four_protocol() == layer_four_protocol_e::UDP) {
                    its_unreliable = endpoint_definition::get(boost::asio::ip::address_v6(its_endpoint_option->get_address()),
                                                              its_endpoint_option->get_port(), false, its_service, its_instance);
                }
            }
        }
        if (its_reliable || its_unreliable) {
            for (const auto& its_subscription : its_info->get_remote_subscriptions()) {
                if ((!its_reliable || its_subscription->get_reliable() == its_reliable)
                    && (!its_unreliable || its_subscription->get_unreliable() == its_unreliable)) {
                    return true;
                }
            }
        }
    }
    return false;
}

configuration::ttl_factor_t service_discovery_impl::get_ttl_factor(service_t _service, instance_t _instance,
                                                                   const configuration::ttl_map_t& _ttl_map) const {
    configuration::ttl_factor_t its_ttl_factor(1);
    auto found_service = _ttl_map.find(_service);
    if (found_service != _ttl_map.end()) {
        auto found_instance = found_service->second.find(_instance);
        if (found_instance != found_service->second.end()) {
            its_ttl_factor = found_instance->second;
        }
    }
    return its_ttl_factor;
}

void service_discovery_impl::on_last_msg_received_timer_expired(const boost::system::error_code& _error) {

    if (!_error) {
        // We didn't receive a multicast message within 110% of the cyclic_offer_delay_
        VSOMEIP_WARNING << "Didn't receive a multicast SD message for " << std::dec << last_msg_received_timer_timeout_.count() << "ms.";

        // Rejoin multicast group
        if (endpoint_ && !reliable_) {
            auto its_server_endpoint = std::dynamic_pointer_cast<udp_server_endpoint_impl>(endpoint_);
            if (its_server_endpoint) {
                its_server_endpoint->leave(sd_multicast_);
                its_server_endpoint->join(sd_multicast_);
            }
        }
        start_last_msg_received_timer();
    }
}

void service_discovery_impl::start_last_msg_received_timer() {
    std::scoped_lock its_lock{last_msg_received_timer_mutex_};
    last_msg_received_timer_.expires_after(last_msg_received_timer_timeout_);
    last_msg_received_timer_.async_wait(
            std::bind(&service_discovery_impl::on_last_msg_received_timer_expired, shared_from_this(), std::placeholders::_1));
}

void service_discovery_impl::stop_last_msg_received_timer() {
    std::scoped_lock its_lock{last_msg_received_timer_mutex_};
    last_msg_received_timer_.cancel();
}

reliability_type_e service_discovery_impl::get_remote_offer_type(service_t _service, instance_t _instance) const {
    std::lock_guard<std::mutex> its_lock(remote_offer_types_mutex_);
    auto found_si = remote_offer_types_.find(std::make_pair(_service, _instance));
    if (found_si != remote_offer_types_.end()) {
        return found_si->second;
    }
    return reliability_type_e::RT_UNKNOWN;
}

reliability_type_e service_discovery_impl::get_remote_offer_type(const std::shared_ptr<subscription>& _subscription) const {
    bool has_reliable = (_subscription->get_endpoint(true) != nullptr);
    bool has_unreliable = (_subscription->get_endpoint(false) != nullptr);

    return (has_reliable ? (has_unreliable ? reliability_type_e::RT_BOTH : reliability_type_e::RT_RELIABLE)
                         : (has_unreliable ? reliability_type_e::RT_UNRELIABLE : reliability_type_e::RT_UNKNOWN));
}

bool service_discovery_impl::update_remote_offer_type(service_t _service, instance_t _instance, reliability_type_e _offer_type,
                                                      const boost::asio::ip::address& _reliable_address, std::uint16_t _reliable_port,
                                                      const boost::asio::ip::address& _unreliable_address, std::uint16_t _unreliable_port,
                                                      bool _received_via_multicast) {
    bool ret(false);
    std::lock_guard<std::mutex> its_lock(remote_offer_types_mutex_);
    const remote_offer_info_t its_service_instance(_service, _instance, _received_via_multicast);
    auto found_si = remote_offer_types_.find(its_service_instance.service_info);
    if (found_si != remote_offer_types_.end()) {
        if (found_si->second != _offer_type) {
            found_si->second = _offer_type;
            ret = true;
        }
    } else {
        remote_offer_types_[its_service_instance.service_info] = _offer_type;
    }
    switch (_offer_type) {
    case reliability_type_e::RT_UNRELIABLE:
        remote_offers_by_ip_[_unreliable_address][std::make_pair(false, _unreliable_port)].insert(its_service_instance);
        break;
    case reliability_type_e::RT_RELIABLE:
        remote_offers_by_ip_[_reliable_address][std::make_pair(true, _reliable_port)].insert(its_service_instance);
        break;
    case reliability_type_e::RT_BOTH:
        remote_offers_by_ip_[_unreliable_address][std::make_pair(false, _unreliable_port)].insert(its_service_instance);
        remote_offers_by_ip_[_unreliable_address][std::make_pair(true, _reliable_port)].insert(its_service_instance);
        break;
    case reliability_type_e::RT_UNKNOWN:
    default:
        VSOMEIP_WARNING << __func__ << ": unknown offer type [" << std::hex << std::setfill('0') << std::setw(4) << _service << "."
                        << std::setw(4) << _instance << "]" << static_cast<int>(_offer_type);
        break;
    }
    return ret;
}

void service_discovery_impl::remove_remote_offer_type(service_t _service, instance_t _instance,
                                                      const boost::asio::ip::address& _reliable_address, std::uint16_t _reliable_port,
                                                      const boost::asio::ip::address& _unreliable_address, std::uint16_t _unreliable_port) {
    std::lock_guard<std::mutex> its_lock(remote_offer_types_mutex_);
    const remote_offer_info_t its_service_instance(_service, _instance);

    remote_offer_types_.erase(its_service_instance.service_info);

    auto delete_from_remote_offers_by_ip = [&](const boost::asio::ip::address& _address, std::uint16_t _port, bool _reliable) {
        const auto found_address = remote_offers_by_ip_.find(_address);
        if (found_address != remote_offers_by_ip_.end()) {
            auto found_port = found_address->second.find(std::make_pair(_reliable, _port));
            if (found_port != found_address->second.end()) {
                if (found_port->second.erase(its_service_instance)) {
                    if (found_port->second.empty()) {
                        found_address->second.erase(found_port);
                        if (found_address->second.empty()) {
                            remote_offers_by_ip_.erase(found_address);
                        }
                    }
                }
            }
        }
    };
    if (_reliable_port != ILLEGAL_PORT) {
        delete_from_remote_offers_by_ip(_reliable_address, _reliable_port, true);
    }
    if (_unreliable_port != ILLEGAL_PORT) {
        delete_from_remote_offers_by_ip(_unreliable_address, _unreliable_port, false);
    }
}

void service_discovery_impl::remove_remote_offer_type_by_ip(const boost::asio::ip::address& _address) {
    remove_remote_offer_type_by_ip(_address, ANY_PORT, false);
}

void service_discovery_impl::remove_remote_offer_type_by_ip(const boost::asio::ip::address& _address, std::uint16_t _port, bool _reliable) {
    std::lock_guard<std::mutex> its_lock(remote_offer_types_mutex_);
    const auto found_address = remote_offers_by_ip_.find(_address);
    if (found_address != remote_offers_by_ip_.end()) {
        if (_port == ANY_PORT) {
            for (const auto& port : found_address->second) {
                for (const auto& si : port.second) {
                    remote_offer_types_.erase(si.service_info);
                }
            }
            remote_offers_by_ip_.erase(_address);
        } else {
            const auto its_port_reliability = std::make_pair(_reliable, _port);
            const auto found_port = found_address->second.find(its_port_reliability);
            if (found_port != found_address->second.end()) {
                for (const auto& si : found_port->second) {
                    remote_offer_types_.erase(si.service_info);
                }
                found_address->second.erase(found_port);
                if (found_address->second.empty()) {
                    remote_offers_by_ip_.erase(found_address);
                }
            }
        }
    }
}

bool service_discovery_impl::set_offer_multicast_state(service_t _service, instance_t _instance, reliability_type_e _offer_type,
                                                       const boost::asio::ip::address& _reliable_address, port_t _reliable_port,
                                                       const boost::asio::ip::address& _unreliable_address, std::uint16_t _unreliable_port,
                                                       bool _received_via_multicast) {

    bool was_unicast = false;

    auto check_offer_info = [this, &was_unicast, _received_via_multicast](const boost::asio::ip::address& address, bool reliable,
                                                                          port_t port, service_t service_id, instance_t instance_id) {
        auto found_address = remote_offers_by_ip_.find(address);
        if (found_address != remote_offers_by_ip_.end()) {
            auto found_port = found_address->second.find(std::make_pair(reliable, port));
            if (found_port != found_address->second.end()) {
                auto found_offer_info = found_port->second.find({service_id, instance_id});
                if (found_offer_info != found_port->second.end()) {
                    if (!found_offer_info->offer_received_via_multicast) {
                        was_unicast = true;
                        found_offer_info->offer_received_via_multicast = _received_via_multicast;
                    }
                }
            }
        }
    };

    switch (_offer_type) {
    case reliability_type_e::RT_UNRELIABLE:
        check_offer_info(_unreliable_address, false, _unreliable_port, _service, _instance);
        break;
    case reliability_type_e::RT_RELIABLE:
        check_offer_info(_reliable_address, true, _reliable_port, _service, _instance);
        break;
    case reliability_type_e::RT_BOTH:
        check_offer_info(_unreliable_address, false, _unreliable_port, _service, _instance);
        check_offer_info(_reliable_address, true, _reliable_port, _service, _instance);
        break;
    case reliability_type_e::RT_UNKNOWN:
    default:
        VSOMEIP_WARNING << __func__ << ": unknown offer type [" << std::hex << std::setfill('0') << std::setw(4) << _service << "."
                        << std::setw(4) << _instance << "]" << static_cast<int>(_offer_type);
        break;
    }

    return was_unicast;
}

std::shared_ptr<subscription> service_discovery_impl::create_subscription(major_version_t _major, ttl_t _ttl,
                                                                          const std::shared_ptr<endpoint>& _reliable,
                                                                          const std::shared_ptr<endpoint>& _unreliable,
                                                                          const std::shared_ptr<eventgroupinfo>& _info) const {
    auto its_subscription = std::make_shared<subscription>();
    its_subscription->set_major(_major);
    its_subscription->set_ttl(_ttl);

    if (_reliable) {
        its_subscription->set_endpoint(_reliable, true);
        its_subscription->set_tcp_connection_established(_reliable->is_established());
    }

    if (_unreliable) {
        its_subscription->set_endpoint(_unreliable, false);
        its_subscription->set_udp_connection_established(_unreliable->is_established());
    }

    // check whether the eventgroup is selective
    its_subscription->set_selective(_info->is_selective());

    its_subscription->set_eventgroupinfo(_info);

    return its_subscription;
}

void service_discovery_impl::send_subscription_ack(const std::shared_ptr<remote_subscription_ack>& _acknowledgement) {

    if (_acknowledgement->is_done())
        return;

    _acknowledgement->done();

    std::uint32_t its_max_answers(1); // Must be 1 as "_acknowledgement" not
                                      // necessarily contains subscriptions
    bool do_not_answer(false);
    std::shared_ptr<remote_subscription> its_parent;

    // Find highest number of necessary answers
    for (const auto& its_subscription : _acknowledgement->get_subscriptions()) {
        auto its_answers = its_subscription->get_answers();
        if (its_answers > its_max_answers) {
            its_max_answers = its_answers;
        } else if (its_answers == 0) {
            do_not_answer = true;
            its_parent = its_subscription->get_parent();
        }
    }

    if (do_not_answer) {
        if (its_parent) {
            std::lock_guard<std::mutex> its_lock(pending_remote_subscriptions_mutex_);
            auto its_parent_ack = pending_remote_subscriptions_[its_parent];
            if (its_parent_ack) {
                for (const auto& its_subscription : its_parent_ack->get_subscriptions()) {
                    if (its_subscription != its_parent)
                        its_subscription->set_answers(its_subscription->get_answers() + 1);
                }
            }
        }
        return;
    }

    // send messages
    for (std::uint32_t i = 0; i < its_max_answers; i++) {
        for (const auto& its_subscription : _acknowledgement->get_subscriptions()) {
            if (i < its_subscription->get_answers()) {
                if (its_subscription->get_ttl() > 0) {
                    auto its_info = its_subscription->get_eventgroupinfo();
                    if (its_info) {
                        std::set<client_t> its_acked;
                        std::set<client_t> its_nacked;
                        for (const auto& its_client : its_subscription->get_clients()) {
                            if (its_subscription->get_client_state(its_client) == remote_subscription_state_e::SUBSCRIPTION_ACKED) {
                                its_acked.insert(its_client);
                            } else {
                                its_nacked.insert(its_client);
                            }
                        }

                        if (0 < its_acked.size()) {
                            insert_subscription_ack(_acknowledgement, its_info, its_subscription->get_ttl(),
                                                    its_subscription->get_subscriber(), its_acked);
                        }

                        if (0 < its_nacked.size()) {
                            insert_subscription_ack(_acknowledgement, its_info, 0, its_subscription->get_subscriber(), its_nacked);
                        }
                    }
                }
            }
        }

        auto its_messages = _acknowledgement->get_messages();
        serialize_and_send(its_messages, _acknowledgement->get_target_address());
        update_subscription_expiration_timer(its_messages);
    }

    std::this_thread::yield();

    // We might need to send initial events
    for (const auto& its_subscription : _acknowledgement->get_subscriptions()) {
        // Assumption: We do _NOT_ need to check whether this is a child
        // subscription, as this only applies to selective events, which
        // are owned by exclusive event groups.
        if (its_subscription->get_ttl() > 0 && its_subscription->is_initial()) {
            its_subscription->set_initial(false);
            auto its_info = its_subscription->get_eventgroupinfo();
            if (its_info) {
                its_info->send_initial_events(its_subscription->get_reliable(), its_subscription->get_unreliable());
            }
        }
    }
}

void service_discovery_impl::add_entry_data(std::vector<std::shared_ptr<message_impl>>& _messages, const entry_data_t& _data) {
    auto its_current_message = _messages.back();
    const auto is_fitting = its_current_message->add_entry_data(_data.entry_, _data.options_, _data.other_);
    if (!is_fitting) {
        its_current_message = std::make_shared<message_impl>();
        (void)its_current_message->add_entry_data(_data.entry_, _data.options_, _data.other_);
        _messages.push_back(its_current_message);
    }
}

void service_discovery_impl::add_entry_data_to_remote_subscription_ack_msg(const std::shared_ptr<remote_subscription_ack>& _acknowledgement,
                                                                           const entry_data_t& _data) {
    auto its_current_message = _acknowledgement->get_current_message();
    const auto is_fitting = its_current_message->add_entry_data(_data.entry_, _data.options_, _data.other_);
    if (!is_fitting) {
        its_current_message = _acknowledgement->add_message();
        (void)its_current_message->add_entry_data(_data.entry_, _data.options_, _data.other_);
    }
}

void service_discovery_impl::register_sd_acceptance_handler(const sd_acceptance_handler_t& _handler) {
    sd_acceptance_handler_ = _handler;
}

void service_discovery_impl::register_reboot_notification_handler(const reboot_notification_handler_t& _handler) {
    reboot_notification_handler_ = _handler;
}

reliability_type_e service_discovery_impl::get_eventgroup_reliability(service_t _service, instance_t _instance, eventgroup_t _eventgroup,
                                                                      const std::shared_ptr<subscription>& _subscription) {
    reliability_type_e its_reliability = reliability_type_e::RT_UNKNOWN;
    auto its_info = _subscription->get_eventgroupinfo().lock();
    if (its_info) {
        its_reliability = its_info->get_reliability();
        if (its_reliability == reliability_type_e::RT_UNKNOWN && its_info->is_reliability_auto_mode()) {
            // fallback: determine how service is offered
            // and update reliability type of eventgroup
            its_reliability = get_remote_offer_type(_service, _instance);
            VSOMEIP_WARNING << "sd::" << __func__ << ": couldn't determine eventgroup reliability type for [" << std::hex
                            << std::setfill('0') << std::setw(4) << _service << "." << std::setw(4) << _instance << "." << std::setw(4)
                            << _eventgroup << "]"
                            << " using reliability type:  " << std::setw(4) << static_cast<uint16_t>(its_reliability);
            its_info->set_reliability(its_reliability);
        }
    } else {
        VSOMEIP_WARNING << "sd::" << __func__ << ": couldn't lock eventgroupinfo [" << std::hex << std::setfill('0') << std::setw(4)
                        << _service << "." << std::setw(4) << _instance << "." << std::setw(4) << _eventgroup << "] ";
        auto its_eg_info = host_->find_eventgroup(_service, _instance, _eventgroup);
        if (its_eg_info) {
            _subscription->set_eventgroupinfo(its_eg_info);
            its_reliability = its_eg_info->get_reliability();
        }
    }

    if (its_reliability == reliability_type_e::RT_UNKNOWN) {
        VSOMEIP_WARNING << "sd::" << __func__ << ": eventgroup reliability type is unknown [" << std::hex << std::setfill('0')
                        << std::setw(4) << _service << "." << std::setw(4) << _instance << "." << std::setw(4) << _eventgroup << "]";
    }
    return its_reliability;
}

void service_discovery_impl::deserialize_data(const byte_t* _data, const length_t& _size, std::shared_ptr<message_impl>& _message) {
    std::lock_guard its_lock(deserialize_mutex_);
    deserializer_->set_data(_data, _size);
    _message = std::shared_ptr<message_impl>(deserializer_->deserialize_sd_message());
    deserializer_->reset();
}

} // namespace sd
} // namespace vsomeip_v3<|MERGE_RESOLUTION|>--- conflicted
+++ resolved
@@ -205,9 +205,7 @@
     }
 }
 
-<<<<<<< HEAD
-void
-service_discovery_impl::reset_request_sent_counter(service_t _service, instance_t _instance) {
+void service_discovery_impl::reset_request_sent_counter(service_t _service, instance_t _instance) {
     std::scoped_lock its_lock {requested_mutex_};
     auto find_service = requested_.find(_service);
     if (find_service != requested_.end()) {
@@ -218,11 +216,7 @@
     }
 }
 
-void
-service_discovery_impl::update_request(service_t _service, instance_t _instance) {
-=======
 void service_discovery_impl::update_request(service_t _service, instance_t _instance) {
->>>>>>> 3bda9314
     std::lock_guard<std::mutex> its_lock(requested_mutex_);
     auto find_service = requested_.find(_service);
     if (find_service != requested_.end()) {
