// Copyright (C) 2014-2021 Bayerische Motoren Werke Aktiengesellschaft (BMW AG)
// This Source Code Form is subject to the terms of the Mozilla Public
// License, v. 2.0. If a copy of the MPL was not distributed with this
// file, You can obtain one at http://mozilla.org/MPL/2.0/.

#include <vsomeip/constants.hpp>

#include <chrono>
#include <iomanip>
#include <forward_list>
#include <random>
#include <thread>

#include <vsomeip/internal/logger.hpp>

#include "../include/constants.hpp"
#include "../include/defines.hpp"
#include "../include/deserializer.hpp"
#include "../include/enumeration_types.hpp"
#include "../include/eventgroupentry_impl.hpp"
#include "../include/ipv4_option_impl.hpp"
#include "../include/ipv6_option_impl.hpp"
#include "../include/selective_option_impl.hpp"
#include "../include/message_impl.hpp"
#include "../include/remote_subscription_ack.hpp"
#include "../include/request.hpp"
#include "../include/runtime.hpp"
#include "../include/service_discovery_host.hpp"
#include "../include/service_discovery_impl.hpp"
#include "../include/serviceentry_impl.hpp"
#include "../include/subscription.hpp"
#include "../../configuration/include/configuration.hpp"
#include "../../endpoints/include/endpoint.hpp"
#include "../../endpoints/include/client_endpoint.hpp"
#include "../../endpoints/include/endpoint_definition.hpp"
#include "../../endpoints/include/tcp_server_endpoint_impl.hpp"
#include "../../endpoints/include/udp_server_endpoint_impl.hpp"
#include "../../message/include/serializer.hpp"
#include "../../plugin/include/plugin_manager_impl.hpp"
#include "../../routing/include/event.hpp"
#include "../../routing/include/eventgroupinfo.hpp"
#include "../../routing/include/serviceinfo.hpp"
#include "../../utility/include/bithelper.hpp"

namespace vsomeip_v3 {
namespace sd {

service_discovery_impl::service_discovery_impl(
        service_discovery_host *_host,
        const std::shared_ptr<configuration>& _configuration)
    : io_(_host->get_io()),
      host_(_host),
      configuration_(_configuration),
      port_(VSOMEIP_SD_DEFAULT_PORT),
      reliable_(false),
      serializer_(std::make_shared<serializer>(
                      configuration_->get_buffer_shrink_threshold())),
      deserializer_(std::make_shared<deserializer>(
                      configuration_->get_buffer_shrink_threshold())),
      ttl_timer_(_host->get_io()),
      ttl_timer_runtime_(VSOMEIP_SD_DEFAULT_CYCLIC_OFFER_DELAY / 2),
      ttl_(VSOMEIP_SD_DEFAULT_TTL),
      subscription_expiration_timer_(_host->get_io()),
      max_message_size_(VSOMEIP_MAX_UDP_SD_PAYLOAD),
      initial_delay_(0),
      offer_debounce_time_(VSOMEIP_SD_DEFAULT_OFFER_DEBOUNCE_TIME),
      repetitions_base_delay_(VSOMEIP_SD_DEFAULT_REPETITIONS_BASE_DELAY),
      repetitions_max_(VSOMEIP_SD_DEFAULT_REPETITIONS_MAX),
      cyclic_offer_delay_(VSOMEIP_SD_DEFAULT_CYCLIC_OFFER_DELAY),
      offer_debounce_timer_(_host->get_io()),
      find_initial_debounce_time_(VSOMEIP_SD_INITIAL_FIND_DEBOUNCE_TIME),
      remaining_find_initial_debounce_reps_(VSOMEIP_SD_INITIAL_FIND_DEBOUNCE_REPS),
      find_debounce_time_(VSOMEIP_SD_DEFAULT_FIND_DEBOUNCE_TIME),
      find_debounce_timer_(_host->get_io()),
      main_phase_timer_(_host->get_io()),
      is_suspended_(false),
      is_diagnosis_(false),
      last_msg_received_timer_(_host->get_io()),
      last_msg_received_timer_timeout_(VSOMEIP_SD_DEFAULT_CYCLIC_OFFER_DELAY +
                                           (VSOMEIP_SD_DEFAULT_CYCLIC_OFFER_DELAY / 10)) {

    next_subscription_expiration_ = std::chrono::steady_clock::now() + std::chrono::hours(24);
}

service_discovery_impl::~service_discovery_impl() {
}

boost::asio::io_context &service_discovery_impl::get_io() {
    return io_;
}

void
service_discovery_impl::init() {
    runtime_ = std::dynamic_pointer_cast<sd::runtime>(
            plugin_manager::get()->get_plugin(
                    plugin_type_e::SD_RUNTIME_PLUGIN, VSOMEIP_SD_LIBRARY));

    unicast_ = configuration_->get_unicast_address();
    sd_multicast_ = configuration_->get_sd_multicast();
    boost::system::error_code ec;
    sd_multicast_address_ = boost::asio::ip::address::from_string(sd_multicast_, ec);

    port_ = configuration_->get_sd_port();
    reliable_ = (configuration_->get_sd_protocol() == "tcp");
    max_message_size_ = (reliable_ ? VSOMEIP_MAX_TCP_SD_PAYLOAD :
            VSOMEIP_MAX_UDP_SD_PAYLOAD);

    ttl_ = configuration_->get_sd_ttl();

    // generate random initial delay based on initial delay min and max
    std::uint32_t initial_delay_min =
            configuration_->get_sd_initial_delay_min();
    std::uint32_t initial_delay_max =
            configuration_->get_sd_initial_delay_max();
    if (initial_delay_min > initial_delay_max) {
        const std::uint32_t tmp(initial_delay_min);
        initial_delay_min = initial_delay_max;
        initial_delay_max = tmp;
    }

    try {
        std::random_device r;
        std::mt19937 e(r());
        std::uniform_int_distribution<std::uint32_t> distribution(
                initial_delay_min, initial_delay_max);
        initial_delay_ = std::chrono::milliseconds(distribution(e));
    } catch (const std::exception& e) {
        VSOMEIP_ERROR << "Failed to generate random initial delay: " << e.what();

        // Fallback to the Mersenne Twister engine
        const auto seed = static_cast<std::mt19937::result_type>(
            std::chrono::duration_cast<std::chrono::milliseconds>(
                std::chrono::high_resolution_clock::now().time_since_epoch())
                .count());

        std::mt19937 mtwister{seed};

        // Interpolate between initial_delay bounds
        initial_delay_ = std::chrono::milliseconds(
            initial_delay_min +
            (static_cast<std::int64_t>(mtwister()) *
             static_cast<std::int64_t>(initial_delay_max - initial_delay_min) /
             static_cast<std::int64_t>(std::mt19937::max() -
                                       std::mt19937::min())));
    }


    repetitions_base_delay_ = std::chrono::milliseconds(
            configuration_->get_sd_repetitions_base_delay());
    repetitions_max_ = configuration_->get_sd_repetitions_max();
    cyclic_offer_delay_ = std::chrono::milliseconds(
            configuration_->get_sd_cyclic_offer_delay());
    remaining_find_initial_debounce_reps_ = configuration_->get_sd_find_initial_debounce_reps();
    find_initial_debounce_time_ = std::chrono::milliseconds(
            configuration_->get_sd_find_initial_debounce_time());
    offer_debounce_time_ = std::chrono::milliseconds(
            configuration_->get_sd_offer_debounce_time());
    ttl_timer_runtime_ = cyclic_offer_delay_ / 2;
    find_debounce_time_ = std::chrono::milliseconds(
            configuration_->get_sd_find_debounce_time());

    ttl_factor_offers_ = configuration_->get_ttl_factor_offers();
    ttl_factor_subscriptions_ = configuration_->get_ttl_factor_subscribes();
    last_msg_received_timer_timeout_ = cyclic_offer_delay_
            + (cyclic_offer_delay_ / 10);
    request_response_delay_min_ = configuration_->get_sd_request_response_delay_min();
    request_response_delay_max_ = configuration_->get_sd_request_response_delay_max();
    if (request_response_delay_min_ > request_response_delay_max_) {
        VSOMEIP_ERROR << "Configuration error: "
                << "request_response_delay_min (" << request_response_delay_min_<< ")"
                <<" > request_response_delay_max (" << request_response_delay_max_ << ")"
                <<". Using default values.";
        request_response_delay_min_ = VSOMEIP_SD_DEFAULT_REQUEST_RESPONSE_DELAY_MIN;
        request_response_delay_max_ = VSOMEIP_SD_DEFAULT_REQUEST_RESPONSE_DELAY_MAX;
    }
}

void
service_discovery_impl::start() {
    if (!endpoint_) {
        endpoint_ = host_->create_service_discovery_endpoint(
                sd_multicast_, port_, reliable_);

        if (!endpoint_) {
            VSOMEIP_ERROR << "Couldn't start service discovery";
            return;
        }
    }
    {
        std::lock_guard<std::mutex> its_lock(sessions_received_mutex_);
        sessions_received_.clear();
    }
    {
        std::lock_guard<std::mutex> its_lock(serialize_mutex_);
        sessions_sent_.clear();
    }

    if (is_suspended_) {
        // make sure to sent out FindService messages after resume
        std::lock_guard<std::mutex> its_lock(requested_mutex_);
        for (const auto &s : requested_) {
            for (const auto &i : s.second) {
                i.second->set_sent_counter(0);
            }
        }

        // rejoin multicast group
        if (endpoint_ && !reliable_) {
            auto its_server_endpoint
                = std::dynamic_pointer_cast<udp_server_endpoint_impl>(endpoint_);
            if (its_server_endpoint && !its_server_endpoint->is_joined(sd_multicast_)) {
                VSOMEIP_INFO << "sd::" << __func__ << ": calling its_server_endpoint->join("
                             << sd_multicast_ << ")  its_server_endpoint = " << its_server_endpoint;
                its_server_endpoint->join(sd_multicast_);
            }
        }
    }
    is_suspended_ = false;
    start_main_phase_timer();
    start_offer_debounce_timer(true);
    start_find_debounce_timer(true);
    start_ttl_timer();
<<<<<<< HEAD
    async_sender_.set_packet_sender_callback(shared_from_this());
    async_sender_.start();
=======
    start_last_msg_received_timer();
>>>>>>> 932a88a8
}

void
service_discovery_impl::stop() {
    is_suspended_ = true;
    stop_last_msg_received_timer();

    stop_ttl_timer();
    stop_find_debounce_timer();
    stop_offer_debounce_timer();
    stop_main_phase_timer();
    async_sender_.stop();
}

void
service_discovery_impl::request_service(
        service_t _service, instance_t _instance,
        major_version_t _major, minor_version_t _minor,
        ttl_t _ttl) {
    std::lock_guard<std::mutex> its_lock(requested_mutex_);
    auto find_service = requested_.find(_service);
    if (find_service != requested_.end()) {
        auto find_instance = find_service->second.find(_instance);
        if (find_instance == find_service->second.end()) {
            find_service->second[_instance]
                = std::make_shared<request>(_major, _minor, _ttl);
        }
    } else {
        requested_[_service][_instance]
            = std::make_shared<request>(_major, _minor, _ttl);
    }
}

void
service_discovery_impl::release_service(
        service_t _service, instance_t _instance) {
    std::lock_guard<std::mutex> its_lock(requested_mutex_);
    auto find_service = requested_.find(_service);
    if (find_service != requested_.end()) {
        find_service->second.erase(_instance);
    }
}

void
service_discovery_impl::update_request(service_t _service, instance_t _instance) {
    std::lock_guard<std::mutex> its_lock(requested_mutex_);
    auto find_service = requested_.find(_service);
    if (find_service != requested_.end()) {
        auto find_instance = find_service->second.find(_instance);
        if (find_instance != find_service->second.end()) {
            find_instance->second->set_sent_counter(
                    std::uint8_t(repetitions_max_ + 1));
        }
    }
}

std::recursive_mutex&
service_discovery_impl::get_subscribed_mutex() {
    return subscribed_mutex_;
}

void
service_discovery_impl::subscribe(
        service_t _service, instance_t _instance,
        eventgroup_t _eventgroup, major_version_t _major,
        ttl_t _ttl, client_t _client,
        const std::shared_ptr<eventgroupinfo> &_info) {

    if (is_suspended_) {
        VSOMEIP_WARNING << "service_discovery::" << __func__
                << ": Ignoring subscription as we are suspended.";
        return;
    }

#ifdef VSOMEIP_ENABLE_COMPAT
    bool is_selective(_info ? _info->is_selective() : false);
#endif // VSOMEIP_ENABLE_COMPAT

    std::lock_guard<std::recursive_mutex> its_lock(subscribed_mutex_);
    auto found_service = subscribed_.find(_service);
    if (found_service != subscribed_.end()) {
        auto found_instance = found_service->second.find(_instance);
        if (found_instance != found_service->second.end()) {
            auto found_eventgroup = found_instance->second.find(_eventgroup);
            if (found_eventgroup != found_instance->second.end()) {
                auto its_subscription = found_eventgroup->second;
#ifdef VSOMEIP_ENABLE_COMPAT
                if (!its_subscription->is_selective() && is_selective) {
                    its_subscription->set_selective(true);
                    its_subscription->remove_client(VSOMEIP_ROUTING_CLIENT);
                    for (const auto &e : _info->get_events()) {
                        for (const auto &c : e->get_subscribers(_eventgroup)) {
                            its_subscription->add_client(c);
                        }
                    }
                }
#endif // VSOMEIP_ENABLE_COMPAT
                if (its_subscription->get_major() != _major) {
                    VSOMEIP_ERROR
                            << "Subscriptions to different versions of the same "
                                    "service instance are not supported!";
                } else if (its_subscription->is_selective()) {
                    if (its_subscription->add_client(_client)) {
                        its_subscription->set_state(_client,
                                subscription_state_e::ST_NOT_ACKNOWLEDGED);
                        send_subscription(its_subscription,
                                _service, _instance, _eventgroup,
                                _client);
                    }
                }
                return;
            }
        }
    }

    std::shared_ptr<endpoint> its_reliable, its_unreliable;
        get_subscription_endpoints(_service, _instance,
                its_reliable, its_unreliable);

    // New subscription
    std::shared_ptr<subscription> its_subscription
        = create_subscription(
                _major, _ttl, its_reliable, its_unreliable, _info);

    if (!its_subscription) {
        VSOMEIP_ERROR << __func__
                << ": creating subscription failed!";
        return;
    }

    subscribed_[_service][_instance][_eventgroup] = its_subscription;

    its_subscription->add_client(_client);
    its_subscription->set_state(_client,
            subscription_state_e::ST_NOT_ACKNOWLEDGED);

    send_subscription(its_subscription,
            _service, _instance, _eventgroup,
            _client);
}

void
service_discovery_impl::send_subscription(
        const std::shared_ptr<subscription> &_subscription,
        const service_t _service, const instance_t _instance,
        const eventgroup_t _eventgroup,
        const client_t _client) {
    (void)_client;

    auto its_reliable = _subscription->get_endpoint(true);
    auto its_unreliable = _subscription->get_endpoint(false);

    boost::asio::ip::address its_address;
    get_subscription_address(its_reliable, its_unreliable, its_address);
    if (!its_address.is_unspecified()) {
        entry_data_t its_data;
        const reliability_type_e its_reliability_type =
                get_eventgroup_reliability(_service, _instance, _eventgroup, _subscription);
        if (its_reliability_type == reliability_type_e::RT_UNRELIABLE && its_unreliable) {
            if (its_unreliable->is_established()) {
                its_data = create_eventgroup_entry(_service, _instance,
                        _eventgroup, _subscription, its_reliability_type);
            } else {
                _subscription->set_udp_connection_established(false);
            }
        } else if (its_reliability_type == reliability_type_e::RT_RELIABLE && its_reliable) {
            if (its_reliable->is_established()) {
                its_data = create_eventgroup_entry(_service, _instance,
                        _eventgroup, _subscription, its_reliability_type);
            } else {
                _subscription->set_tcp_connection_established(false);
            }
        } else if (its_reliability_type == reliability_type_e::RT_BOTH &&
                its_reliable && its_unreliable) {
            if (its_reliable->is_established() && its_unreliable->is_established()) {
                its_data = create_eventgroup_entry(_service, _instance,
                        _eventgroup, _subscription, its_reliability_type);
            } else {
                if (!its_reliable->is_established()) {
                    _subscription->set_tcp_connection_established(false);
                }
                if (!its_unreliable->is_established()) {
                    _subscription->set_udp_connection_established(false);
                }
            }
        } else if (its_reliability_type == reliability_type_e::RT_UNKNOWN) {
            VSOMEIP_WARNING << "sd::" << __func__ << ": couldn't determine reliability type for subscription to ["
                    << std::hex << std::setfill('0')
                    << std::setw(4) << _service << "."
                    << std::setw(4) << _instance << "."
                    << std::setw(4) << _eventgroup << "] ";
        }

        if (its_data.entry_ &&
            !check_if_async_msg_pending(_service, _instance, its_data.entry_->get_type())) {
            // TODO: Implement a simple path, that sends a single message
            auto its_current_message = std::make_shared<message_impl>();
            std::vector<std::shared_ptr<message_impl> > its_messages;
            its_messages.push_back(its_current_message);

            add_entry_data(its_messages, its_data);

            prepare_async_send(get_time_point_for_subs_offer(true,_service,_instance),its_messages,its_address);
        }
    }
}

void
service_discovery_impl::get_subscription_endpoints(
        service_t _service, instance_t _instance,
        std::shared_ptr<endpoint> &_reliable,
        std::shared_ptr<endpoint> &_unreliable) const {
    _unreliable = host_->find_or_create_remote_client(
            _service, _instance, false);
    _reliable = host_->find_or_create_remote_client(
            _service, _instance, true);
}

void
service_discovery_impl::get_subscription_address(
        const std::shared_ptr<endpoint> &_reliable,
        const std::shared_ptr<endpoint> &_unreliable,
        boost::asio::ip::address &_address) const {
    if (_reliable) {
        auto its_client_endpoint
            = std::dynamic_pointer_cast<client_endpoint>(_reliable);
        if (its_client_endpoint) {
            its_client_endpoint->get_remote_address(_address);
            return;
        }
    }
    if (_unreliable) {
        auto its_client_endpoint
            = std::dynamic_pointer_cast<client_endpoint>(_unreliable);
        if (its_client_endpoint) {
            its_client_endpoint->get_remote_address(_address);
        }
    }
}

void
service_discovery_impl::unsubscribe(service_t _service,
        instance_t _instance, eventgroup_t _eventgroup, client_t _client) {
    std::shared_ptr < runtime > its_runtime = runtime_.lock();
    if (!its_runtime) {
        return;
    }

    auto its_current_message = std::make_shared<message_impl>();

    boost::asio::ip::address its_address;
    {
        std::lock_guard<std::recursive_mutex> its_lock(subscribed_mutex_);
        auto found_service = subscribed_.find(_service);
        if (found_service != subscribed_.end()) {
            auto found_instance = found_service->second.find(_instance);
            if (found_instance != found_service->second.end()) {
                auto found_eventgroup = found_instance->second.find(_eventgroup);
                if (found_eventgroup != found_instance->second.end()) {
                    auto its_subscription = found_eventgroup->second;
                    if (its_subscription->remove_client(_client)) {
                        auto its_reliable = its_subscription->get_endpoint(true);
                        auto its_unreliable = its_subscription->get_endpoint(false);
                        get_subscription_address(
                                its_reliable, its_unreliable, its_address);
                        if (!its_subscription->has_client()) {
                            its_subscription->set_ttl(0);
                        } else if (its_subscription->is_selective()) {
                            // create a dummy subscription object to unsubscribe
                            // the single client.
                            auto its_major = its_subscription->get_major();

                            its_subscription = std::make_shared<subscription>();
                            its_subscription->set_major(its_major);
                            its_subscription->set_ttl(0);
                            its_subscription->set_selective(true);
                            its_subscription->set_endpoint(its_reliable, true);
                            its_subscription->set_endpoint(its_unreliable, false);
                        }
                    }

                    // For selective subscriptions, the client must be added again
                    // to generate the selective option
                    if (its_subscription->is_selective())
                        its_subscription->add_client(_client);

                    const reliability_type_e its_reliability_type =
                            get_eventgroup_reliability(_service, _instance, _eventgroup, its_subscription);
                    auto its_data = create_eventgroup_entry(_service, _instance,
                        _eventgroup, its_subscription, its_reliability_type);
                    if (its_data.entry_)
                        its_current_message->add_entry_data(its_data.entry_, its_data.options_);

                    // Remove it again before updating (only impacts last unsubscribe)
                    if (its_subscription->is_selective())
                        (void)its_subscription->remove_client(_client);

                    // Ensure to update the "real" subscription
                    its_subscription = found_eventgroup->second;

                    // Finally update the subscriptions
                    if (!its_subscription->has_client()) {
                        found_instance->second.erase(found_eventgroup);
                        if (found_instance->second.size() == 0) {
                            found_service->second.erase(found_instance);
                        }
                    }
                }
            }
        }
    }

    std::vector<std::shared_ptr<message_impl> > its_messages;
    its_messages.push_back(its_current_message);

    serialize_and_send(its_messages, its_address);
}

void
service_discovery_impl::unsubscribe_all(
        service_t _service, instance_t _instance) {

    auto its_current_message = std::make_shared<message_impl>();
    boost::asio::ip::address its_address;

    {
        std::lock_guard<std::recursive_mutex> its_lock(subscribed_mutex_);
        auto found_service = subscribed_.find(_service);
        if (found_service != subscribed_.end()) {
            auto found_instance = found_service->second.find(_instance);
            if (found_instance != found_service->second.end()) {
                for (auto &its_eventgroup : found_instance->second) {
                    auto its_subscription = its_eventgroup.second;
                    its_subscription->set_ttl(0);

                    const reliability_type_e its_reliability =
                            get_eventgroup_reliability(_service, _instance,
                                its_eventgroup.first, its_subscription);

                    auto its_data = create_eventgroup_entry(_service, _instance,
                            its_eventgroup.first, its_subscription, its_reliability);
                    auto its_reliable = its_subscription->get_endpoint(true);
                    auto its_unreliable = its_subscription->get_endpoint(false);
                    get_subscription_address(
                            its_reliable, its_unreliable, its_address);
                    if (its_data.entry_) {
                        its_current_message->add_entry_data(its_data.entry_, its_data.options_);
                    }
                }
                found_instance->second.clear();
            }
        }
    }

    std::vector<std::shared_ptr<message_impl> > its_messages;
    its_messages.push_back(its_current_message);

    serialize_and_send(its_messages, its_address);
}


void
service_discovery_impl::unsubscribe_all_on_suspend() {

    std::map<boost::asio::ip::address,
            std::vector<std::shared_ptr<message_impl> > > its_stopsubscribes;

    {
        std::lock_guard<std::recursive_mutex> its_lock(subscribed_mutex_);
        for (auto its_service : subscribed_) {
            for (auto its_instance : its_service.second) {
                for (auto &its_eventgroup : its_instance.second) {
                    boost::asio::ip::address its_address;
                    auto its_current_message = std::make_shared<message_impl>();
                    auto its_subscription = its_eventgroup.second;
                    its_subscription->set_ttl(0);
                    const reliability_type_e its_reliability =
                          get_eventgroup_reliability(its_service.first, its_instance.first,
                                  its_eventgroup.first, its_subscription);
                    auto its_data = create_eventgroup_entry(its_service.first, its_instance.first,
                            its_eventgroup.first, its_subscription, its_reliability);
                    auto its_reliable = its_subscription->get_endpoint(true);
                    auto its_unreliable = its_subscription->get_endpoint(false);
                    get_subscription_address(
                            its_reliable, its_unreliable, its_address);
                    if (its_data.entry_
                            && its_current_message->add_entry_data(its_data.entry_, its_data.options_)) {
                        its_stopsubscribes[its_address].push_back(its_current_message);
                    } else {
                        VSOMEIP_WARNING << __func__ << ": Failed to create StopSubscribe entry for: "
                            << std::hex << std::setfill('0')
                            << std::setw(4) << its_service.first << "."
                            << std::setw(4) << its_instance.first << "."
                            << std::setw(4) << its_eventgroup.first
                            << " address: " << its_address.to_string();
                    }
                }
                its_instance.second.clear();
            }
            its_service.second.clear();
        }
        subscribed_.clear();
    }

    for (auto its_address : its_stopsubscribes) {
        if (!serialize_and_send(its_address.second, its_address.first)) {
            VSOMEIP_WARNING << __func__ << ": Failed to send StopSubscribe to address: "
                    << its_address.first.to_string();
        }
    }
}

void
service_discovery_impl::remove_subscriptions(
        service_t _service, instance_t _instance) {

    std::lock_guard<std::recursive_mutex> its_lock(subscribed_mutex_);
    auto found_service = subscribed_.find(_service);
    if (found_service != subscribed_.end()) {
        found_service->second.erase(_instance);
        if (found_service->second.empty()) {
            subscribed_.erase(found_service);
        }
    }
}

std::pair<session_t, bool>
service_discovery_impl::get_session(
        const boost::asio::ip::address &_address) {
    std::pair<session_t, bool> its_session;
    auto found_session = sessions_sent_.find(_address);
    if (found_session == sessions_sent_.end()) {
        its_session = sessions_sent_[_address] = { 1, true };
    } else {
        its_session = found_session->second;
    }
    return its_session;
}

void
service_discovery_impl::increment_session(
        const boost::asio::ip::address &_address) {
    auto found_session = sessions_sent_.find(_address);
    if (found_session != sessions_sent_.end()) {
        found_session->second.first++;
        if (found_session->second.first == 0) {
            found_session->second = { 1, false };
        }
    }
}

bool
service_discovery_impl::is_reboot(
        const boost::asio::ip::address &_sender,
        bool _is_multicast,
        bool _reboot_flag, session_t _session) {
    bool result(false);

    auto its_received = sessions_received_.find(_sender);

    // Initialize both sessions with 0. Thus, the session identifier
    // for the session not being received from the network is stored
    // as 0 and will never trigger the reboot detection.
    session_t its_multicast_session(0), its_unicast_session(0);

    // Initialize both flags with true. Thus, the flag not being
    // received from the network will never trigger the reboot detection.
    bool its_multicast_reboot_flag(true), its_unicast_reboot_flag(true);

    if (_is_multicast) {
        its_multicast_session = _session;
        its_multicast_reboot_flag = _reboot_flag;
    } else {
        its_unicast_session = _session;
        its_unicast_reboot_flag = _reboot_flag;
    }

    if (its_received == sessions_received_.end()) {
        sessions_received_[_sender]
            = std::make_tuple(its_multicast_session, its_unicast_session,
                    its_multicast_reboot_flag, its_unicast_reboot_flag);
    } else {
        // Reboot detection: Either the flag has changed from false to true,
        // or the session identifier overrun while the flag is true.
        if (_reboot_flag
            && ((_is_multicast && !std::get<2>(its_received->second))
                || (!_is_multicast && !std::get<3>(its_received->second)))) {
            result = true;
            VSOMEIP_INFO << "sdi::" << __func__ << " Reboot detected, rbt flag: " << _reboot_flag
                         << " Sender: " << _sender.to_string() << " is multicast: " << _is_multicast
                         << " multicast old reboot flag: " << std::get<2>(its_received->second)
                         << " unicast old reboot flag " << std::get<3>(its_received->second);
        } else {
            session_t its_old_session;
            bool its_old_reboot_flag;

            if (_is_multicast) {
                its_old_session = std::get<0>(its_received->second);
                its_old_reboot_flag = std::get<2>(its_received->second);
            } else {
                its_old_session = std::get<1>(its_received->second);
                its_old_reboot_flag = std::get<3>(its_received->second);
            }

            if (its_old_reboot_flag && _reboot_flag
                    && its_old_session >= _session) {
                result = true;
                VSOMEIP_INFO << "sdi::" << __func__
                             << " Reboot detected, rbt flag: " << _reboot_flag
                             << " Sender: " << _sender.to_string()
                             << " is multicast: " << _is_multicast
                             << " old reboot flag: " << its_old_reboot_flag
                             << " current session: " << _session
                             << " old session: " << its_old_session;
            }
        }

        if (result == false) {
            // no reboot -> update session/flag
            if (_is_multicast) {
                std::get<0>(its_received->second) = its_multicast_session;
                std::get<2>(its_received->second) = its_multicast_reboot_flag;
            } else {
                std::get<1>(its_received->second) = its_unicast_session;
                std::get<3>(its_received->second) = its_unicast_reboot_flag;
            }
        } else {
            // reboot -> reset the sender data
            sessions_received_.erase(_sender);
        }
    }

    return result;
}

bool
service_discovery_impl::check_session_id_sequence(const boost::asio::ip::address &_sender,
                const bool _is_multicast, const session_t &_session,
                session_t &_missing_session) {

    using address_pair_t = std::pair<boost::asio::ip::address, bool>;
    static std::map<address_pair_t, session_t> session_peer;
    address_pair_t peer_to_peer(_sender, _is_multicast);
    std::map<address_pair_t, session_t>::iterator it = session_peer.find(peer_to_peer);
    if (it != session_peer.end()) {
        if ((_session > it->second) && (_session != (it->second+1))) {
            _missing_session = static_cast<session_t>(it->second+1);
            session_peer[peer_to_peer] = _session;
            return false;
        }
    }

    session_peer[peer_to_peer] = _session;
    return true;
}

void
service_discovery_impl::insert_find_entries(
        std::vector<std::shared_ptr<message_impl> > &_messages,
        const requests_t &_requests) {

    entry_data_t its_data;
    its_data.entry_ = its_data.other_ = nullptr;

    for (const auto& its_service : _requests) {
        for (const auto& its_instance : its_service.second) {
            std::lock_guard<std::mutex> its_lock(requested_mutex_);
            auto its_request = its_instance.second;

            // check if release_service was called / offer was received
            auto the_service = requested_.find(its_service.first);
            if ( the_service != requested_.end() ) {
                auto the_instance = the_service->second.find(its_instance.first);
                if(the_instance != the_service->second.end() ) {
                    uint8_t its_sent_counter = its_request->get_sent_counter();
                    if (its_sent_counter != repetitions_max_ + 1) {
                        auto its_entry = std::make_shared<serviceentry_impl>();
                        if (its_entry) {
                            its_entry->set_type(entry_type_e::FIND_SERVICE);
                            its_entry->set_service(its_service.first);
                            its_entry->set_instance(its_instance.first);
                            its_entry->set_major_version(its_request->get_major());
                            its_entry->set_minor_version(its_request->get_minor());
                            its_entry->set_ttl(its_request->get_ttl());
                            its_sent_counter++;

                            its_request->set_sent_counter(its_sent_counter);

                            its_data.entry_ = its_entry;
                            add_entry_data(_messages, its_data);
                        } else {
                            VSOMEIP_ERROR << "Failed to create service entry!";
                        }
                    }
                }
            }
        }
    }
}

void
service_discovery_impl::insert_offer_entries(
        std::vector<std::shared_ptr<message_impl> > &_messages,
        const services_t &_services, bool _ignore_phase) {
    for (const auto& its_service : _services) {
        for (const auto& its_instance : its_service.second) {
            if ((!is_suspended_)
                    && ((!is_diagnosis_)
                    || (is_diagnosis_
                            && !configuration_->is_someip(its_service.first,
                                    its_instance.first)))) {
                // Only insert services with configured endpoint(s)
                if ((_ignore_phase || its_instance.second->is_in_mainphase())
                        && (its_instance.second->get_endpoint(false)
                                || its_instance.second->get_endpoint(true))) {
                    insert_offer_service(_messages, its_instance.second);
                }
            }
        }
    }
}

entry_data_t
service_discovery_impl::create_eventgroup_entry(
        service_t _service, instance_t _instance, eventgroup_t _eventgroup,
        const std::shared_ptr<subscription> &_subscription,
        reliability_type_e _reliability_type) {

    entry_data_t its_data;
    its_data.entry_ = nullptr;
    its_data.other_ = nullptr;

    std::shared_ptr<endpoint> its_reliable_endpoint(_subscription->get_endpoint(true));
    std::shared_ptr<endpoint> its_unreliable_endpoint(_subscription->get_endpoint(false));

    bool insert_reliable(false);
    bool insert_unreliable(false);
    switch (_reliability_type) {
        case reliability_type_e::RT_RELIABLE:
            if (its_reliable_endpoint) {
                insert_reliable = true;
            } else {
                VSOMEIP_WARNING << __func__ << ": Cannot create subscription as "
                        "reliable endpoint is zero: ["
                        << std::hex << std::setfill('0')
                        << std::setw(4) << _service << "."
                        << std::setw(4) << _instance << "."
                        << std::setw(4) << _eventgroup << "]";
            }
            break;
        case reliability_type_e::RT_UNRELIABLE:
            if (its_unreliable_endpoint) {
                insert_unreliable = true;
            } else {
                VSOMEIP_WARNING << __func__ << ": Cannot create subscription as "
                        "unreliable endpoint is zero: ["
                        << std::hex << std::setfill('0')
                        << std::setw(4) << _service << "."
                        << std::setw(4) << _instance << "."
                        << std::setw(4) << _eventgroup << "]";
            }
            break;
        case reliability_type_e::RT_BOTH:
            if (its_reliable_endpoint && its_unreliable_endpoint) {
                insert_reliable = true;
                insert_unreliable = true;
            } else {
                VSOMEIP_WARNING << __func__ << ": Cannot create subscription as "
                        "endpoint is zero: ["
                        << std::hex << std::setfill('0')
                        << std::setw(4) << _service << "."
                        << std::setw(4) << _instance << "."
                        << std::setw(4) << _eventgroup << "]"
                        << " reliable: " << !!its_reliable_endpoint
                        << " unreliable: " << !!its_unreliable_endpoint;
            }
            break;
        default:
            break;
    }

    if (!insert_reliable && !insert_unreliable
            && _reliability_type != reliability_type_e::RT_UNKNOWN) {
        VSOMEIP_WARNING << __func__ << ": Didn't insert subscription as "
                "subscription doesn't match reliability type: ["
                << std::hex << std::setfill('0')
                << std::setw(4) << _service << "."
                << std::setw(4) << _instance << "."
                << std::setw(4) << _eventgroup << "] "
                << static_cast<uint16_t>(_reliability_type);
        return its_data;
    }
    std::shared_ptr<eventgroupentry_impl> its_entry, its_other;
    if (insert_reliable && its_reliable_endpoint) {
        const std::uint16_t its_port = its_reliable_endpoint->get_local_port();
        if (its_port) {
            its_entry = std::make_shared<eventgroupentry_impl>();
            if (!its_entry) {
                VSOMEIP_ERROR << __func__
                        << ": Could not create eventgroup entry.";
                return its_data;
            }

            its_entry->set_type(entry_type_e::SUBSCRIBE_EVENTGROUP);
            its_entry->set_service(_service);
            its_entry->set_instance(_instance);
            its_entry->set_eventgroup(_eventgroup);
            its_entry->set_counter(0);
            its_entry->set_major_version(_subscription->get_major());
            its_entry->set_ttl(_subscription->get_ttl());
            its_data.entry_ = its_entry;

            for (const auto its_client : _subscription->get_clients()) {
                if (_subscription->get_state(its_client)
                        == subscription_state_e::ST_RESUBSCRIBING_NOT_ACKNOWLEDGED) {
                    its_other = std::make_shared<eventgroupentry_impl>();
                    its_other->set_type(entry_type_e::SUBSCRIBE_EVENTGROUP);
                    its_other->set_service(_service);
                    its_other->set_instance(_instance);
                    its_other->set_eventgroup(_eventgroup);
                    its_other->set_counter(0);
                    its_other->set_major_version(_subscription->get_major());
                    its_other->set_ttl(0);
                    its_data.other_ = its_other;
                    break;
                }
            }

            auto its_option = create_ip_option(unicast_, its_port, true);
            its_data.options_.push_back(its_option);
        } else {
            VSOMEIP_WARNING << __func__ << ": Cannot create subscription as "
                    "local reliable port is zero: ["
                    << std::hex << std::setfill('0')
                    << std::setw(4) << _service << "."
                    << std::setw(4) << _instance << "."
                    << std::setw(4) << _eventgroup << "]";
            its_data.entry_ = nullptr;
            its_data.other_ = nullptr;
            return its_data;
        }
    }

    if (insert_unreliable && its_unreliable_endpoint) {
        const std::uint16_t its_port = its_unreliable_endpoint->get_local_port();
        if (its_port) {
            if (!its_entry) {
                its_entry = std::make_shared<eventgroupentry_impl>();
                if (!its_entry) {
                    VSOMEIP_ERROR << __func__
                            << ": Could not create eventgroup entry.";
                    return its_data;
                }

                its_entry->set_type(entry_type_e::SUBSCRIBE_EVENTGROUP);
                its_entry->set_service(_service);
                its_entry->set_instance(_instance);
                its_entry->set_eventgroup(_eventgroup);
                its_entry->set_counter(0);
                its_entry->set_major_version(_subscription->get_major());
                its_entry->set_ttl(_subscription->get_ttl());
                its_data.entry_ = its_entry;
            }

            for (const auto its_client : _subscription->get_clients()) {
                if (_subscription->get_state(its_client)
                        == subscription_state_e::ST_RESUBSCRIBING_NOT_ACKNOWLEDGED) {
                    if (!its_other) {
                        its_other = std::make_shared<eventgroupentry_impl>();
                        its_other->set_type(entry_type_e::SUBSCRIBE_EVENTGROUP);
                        its_other->set_service(_service);
                        its_other->set_instance(_instance);
                        its_other->set_eventgroup(_eventgroup);
                        its_other->set_counter(0);
                        its_other->set_major_version(_subscription->get_major());
                        its_other->set_ttl(0);
                        its_data.other_ = its_other;
                        break;
                    }
                }
            }

            auto its_option = create_ip_option(unicast_, its_port, false);
            its_data.options_.push_back(its_option);
        } else {
            VSOMEIP_WARNING << __func__ << ": Cannot create subscription as "
                    " local unreliable port is zero: ["
                    << std::hex << std::setfill('0')
                    << std::setw(4) << _service << "."
                    << std::setw(4) << _instance << "."
                    << std::setw(4) << _eventgroup << "]";
            its_data.entry_ = nullptr;
            its_data.other_ = nullptr;
            return its_data;
        }
    }

    if (its_entry &&_subscription->is_selective()) {
        auto its_selective_option = std::make_shared<selective_option_impl>();
        its_selective_option->set_clients(_subscription->get_clients());
        its_data.options_.push_back(its_selective_option);
    }

    if (its_entry && its_other) {
        its_data.entry_ = its_other;
        its_data.other_ = its_entry;
    }

    return its_data;
}

void
service_discovery_impl::insert_subscription_ack(
        const std::shared_ptr<remote_subscription_ack>& _acknowledgement,
        const std::shared_ptr<eventgroupinfo> &_info, ttl_t _ttl,
        const std::shared_ptr<endpoint_definition> &_target,
        const std::set<client_t> &_clients) {
    std::unique_lock<std::recursive_mutex> its_lock(_acknowledgement->get_lock());
    auto its_message = _acknowledgement->get_current_message();

    auto its_service = _info->get_service();
    auto its_instance = _info->get_instance();
    auto its_eventgroup = _info->get_eventgroup();
    auto its_major = _info->get_major();

    for (const auto& its_entry : its_message->get_entries()) {
        if (its_entry->is_eventgroup_entry()) {
            std::shared_ptr<eventgroupentry_impl> its_eventgroup_entry
                = std::dynamic_pointer_cast<eventgroupentry_impl>(its_entry);
            if (its_eventgroup_entry->get_type()
                    == entry_type_e::SUBSCRIBE_EVENTGROUP_ACK
                    && its_eventgroup_entry->get_service() == its_service
                    && its_eventgroup_entry->get_instance() == its_instance
                    && its_eventgroup_entry->get_eventgroup() == its_eventgroup
                    && its_eventgroup_entry->get_major_version() == its_major
                    && its_eventgroup_entry->get_ttl() == _ttl) {

                if (_ttl > 0) {
                    if (_target) {
                        if (_target->is_reliable()) {
                            if (!its_eventgroup_entry->get_target(true)) {
                                its_eventgroup_entry->add_target(_target);
                            }
                        } else {
                            if (!its_eventgroup_entry->get_target(false)) {
                                its_eventgroup_entry->add_target(_target);
                            }
                        }
                    }
                }

                if (_clients.size() > 1 || (*(_clients.begin())) != 0) {
                    auto its_selective_option = its_eventgroup_entry->get_selective_option();
                    if (its_selective_option)
                        its_selective_option->set_clients(_clients);
                }

                return;
            }
        }
    }

    entry_data_t its_data;

    auto its_entry = std::make_shared<eventgroupentry_impl>();
    its_entry->set_type(entry_type_e::SUBSCRIBE_EVENTGROUP_ACK);
    its_entry->set_service(its_service);
    its_entry->set_instance(its_instance);
    its_entry->set_eventgroup(its_eventgroup);
    its_entry->set_major_version(its_major);
    its_entry->set_reserved(0);
    its_entry->set_counter(0);
    // SWS_SD_00315
    its_entry->set_ttl(_ttl);
    if (_ttl > 0) {
        if (_target) {
            its_entry->add_target(_target);
        }

        boost::asio::ip::address its_address;
        uint16_t its_port;
        if (_info->get_multicast(its_address, its_port)
                && _info->get_threshold() > 0) {
            // SIP_SD_855
            // Only insert a multicast option for eventgroups with multicast threshold > 0
            auto its_option = create_ip_option(its_address, its_port, false);
            its_data.options_.push_back(its_option);
        }
    }

    // Selective
    if (_clients.size() > 1 || (*(_clients.begin())) != 0) {
        auto its_selective_option = std::make_shared<selective_option_impl>();
        static_cast<void>(its_selective_option->set_clients(_clients));

        its_data.options_.push_back(its_selective_option);
    }

    its_data.entry_ = its_entry;
    its_data.other_ = nullptr;

    add_entry_data_to_remote_subscription_ack_msg(_acknowledgement, its_data);
}

bool
service_discovery_impl::send(bool _is_announcing) {
    std::shared_ptr < runtime > its_runtime = runtime_.lock();
    if (its_runtime) {
        std::vector<std::shared_ptr<message_impl> > its_messages;
        std::shared_ptr<message_impl> its_message;

        if (_is_announcing) {
            its_message = std::make_shared<message_impl>();
            its_messages.push_back(its_message);

            std::lock_guard<std::mutex> its_lock(offer_mutex_);
            services_t its_offers = host_->get_offered_services();
            insert_offer_entries(its_messages, its_offers, false);

            // Serialize and send
            return send(its_messages);
        }
    }
    return false;
}

// Interface endpoint_host
void
service_discovery_impl::on_message(
        const byte_t *_data, length_t _length,
        const boost::asio::ip::address &_sender,
        bool _is_multicast) {
#if 0
    std::stringstream msg;
    msg << "sdi::on_message: ";
    for (length_t i = 0; i < _length; ++i)
    msg << std::hex << std::setfill('0') << std::setw(2) << static_cast<int>(_data[i]) << " ";
    VSOMEIP_INFO << msg.str();
#endif
    std::lock_guard<std::mutex> its_lock(check_ttl_mutex_);
    std::lock_guard<std::mutex> its_session_lock(sessions_received_mutex_);
    std::lock_guard<std::recursive_mutex> its_subscribed_lock(subscribed_mutex_);

    if(is_suspended_) {
        return;
    }

    // ignore all SD messages with source address equal to node's unicast address
    if (!check_source_address(_sender)) {
        return;
    }

    if (_is_multicast) {
        static bool must_start_last_msg_received_timer(true);
        boost::system::error_code ec;

        std::scoped_lock its_last_msg_lock { last_msg_received_timer_mutex_ };
        if (0 < last_msg_received_timer_.cancel(ec) || must_start_last_msg_received_timer) {
            must_start_last_msg_received_timer = false;
            last_msg_received_timer_.expires_from_now(
                    last_msg_received_timer_timeout_, ec);
            last_msg_received_timer_.async_wait(
                    std::bind(&service_discovery_impl::on_last_msg_received_timer_expired,
                              shared_from_this(), std::placeholders::_1));
        }
    }

    current_remote_address_ = _sender;
    std::shared_ptr<message_impl> its_message;
    deserialize_data(_data, _length, its_message);
    if (its_message) {
        // ignore all messages which are sent with invalid header fields
        if(!check_static_header_fields(its_message)) {
            return;
        }

        // Expire all subscriptions / services in case of reboot
        if (is_reboot(_sender, _is_multicast,
                its_message->get_reboot_flag(), its_message->get_session())) {
            VSOMEIP_INFO << "Reboot detected: IP=" << _sender.to_string();
            remove_remote_offer_type_by_ip(_sender);
            host_->expire_subscriptions(_sender);
            host_->expire_services(_sender);
            if (reboot_notification_handler_) {
                ip_address_t ip;
                if (_sender.is_v4()) {
                    ip.address_.v4_ = _sender.to_v4().to_bytes();
                    ip.is_v4_ = true;
                } else {
                    ip.address_.v6_ = _sender.to_v6().to_bytes();
                    ip.is_v4_ = false;
                }
                reboot_notification_handler_(ip);
            }
        }

        session_t start_missing_sessions;
        if (!check_session_id_sequence(_sender, _is_multicast, its_message->get_session(), start_missing_sessions)) {
            std::stringstream log;
            log << "SD messages lost from " << _sender.to_string() << " to ";
            if (_is_multicast) {
                log << sd_multicast_address_.to_string();
            } else {
                log << unicast_.to_string();
            }
            log << " - session_id[" << start_missing_sessions;
            if (its_message->get_session() - start_missing_sessions != 1) {
                log << ":" << its_message->get_session() -1;
            }
            log << "]";
            VSOMEIP_WARNING << log.str();
        }

        std::vector<std::shared_ptr<option_impl> > its_options
            = its_message->get_options();

        std::shared_ptr<runtime> its_runtime = runtime_.lock();
        if (!its_runtime) {
            return;
        }

        auto its_acknowledgement = std::make_shared<remote_subscription_ack>(_sender);

        std::vector<std::shared_ptr<message_impl> > its_resubscribes;
        its_resubscribes.push_back(std::make_shared<message_impl>());

        const message_impl::entries_t& its_entries = its_message->get_entries();
        const message_impl::entries_t::const_iterator its_end = its_entries.end();
        bool is_stop_subscribe_subscribe(false);
        bool force_initial_events(false);

        bool sd_acceptance_queried(false);
        expired_ports_t expired_ports;
        sd_acceptance_state_t accept_state(expired_ports);

        for (auto iter = its_entries.begin(); iter != its_end; iter++) {
            if (!sd_acceptance_queried) {
                sd_acceptance_queried = true;
                if (sd_acceptance_handler_) {
                    accept_state.sd_acceptance_required_
                        = configuration_->is_protected_device(_sender);
                    remote_info_t remote;
                    remote.first_ = ANY_PORT;
                    remote.last_ = ANY_PORT;
                    remote.is_range_ = false;
                    if (_sender.is_v4()) {
                        remote.ip_.address_.v4_ = _sender.to_v4().to_bytes();
                        remote.ip_.is_v4_ = true;
                    } else {
                        remote.ip_.address_.v6_ = _sender.to_v6().to_bytes();
                        remote.ip_.is_v4_ = false;
                    }
                    accept_state.accept_entries_ = sd_acceptance_handler_(remote);
                } else {
                    accept_state.accept_entries_ = true;
                }
            }
            if ((*iter)->is_service_entry()) {
                std::shared_ptr<serviceentry_impl> its_service_entry
                    = std::dynamic_pointer_cast<serviceentry_impl>(*iter);
                bool its_unicast_flag = its_message->get_unicast_flag();
                process_serviceentry(its_service_entry, its_options,
                        its_unicast_flag, its_resubscribes,
                        _is_multicast, accept_state);
            } else {
                std::shared_ptr<eventgroupentry_impl> its_eventgroup_entry
                    = std::dynamic_pointer_cast<eventgroupentry_impl>(*iter);

                bool must_process(true);
                // Do we need to process it?
                if (its_eventgroup_entry->get_type()
                        == entry_type_e::SUBSCRIBE_EVENTGROUP) {
                    must_process = !has_same(iter, its_end, its_options);
                }

                if (must_process) {
                    if (is_stop_subscribe_subscribe) {
                        force_initial_events = true;
                    }
                    is_stop_subscribe_subscribe =
                            check_stop_subscribe_subscribe(iter, its_end, its_options);
                    process_eventgroupentry(its_eventgroup_entry, its_options,
                            its_acknowledgement, _sender, _is_multicast,
                            is_stop_subscribe_subscribe, force_initial_events,
                            accept_state);
                    force_initial_events = false;
                }

            }
        }

        {
            std::unique_lock<std::recursive_mutex> its_lock_inner(its_acknowledgement->get_lock());
            its_acknowledgement->complete();
            // TODO: Check the following logic...
            if (its_acknowledgement->has_subscription()) {
                update_acknowledgement(its_acknowledgement);
            } else {
                if (!its_acknowledgement->is_pending()
                    && !its_acknowledgement->is_done()) {
                    send_subscription_ack(its_acknowledgement);
                }
            }
        }

        // check resubscriptions for validity
        for (auto iter = its_resubscribes.begin(); iter != its_resubscribes.end();) {
            bool shouldErase = false;
            if ((*iter)->get_entries().empty() || (*iter)->get_options().empty()){
                shouldErase = true;
            }
            else {
                std::vector<std::shared_ptr<entry_impl>> entris = (*iter)->get_entries();
                for (auto entry : entris)
                {
                    // if subscription request already added in async sender queue
                    // we do not want to add RE-subscrition request to async sender queue
                    // seen in case repetitions_base_delay is less than request resonse delay
                    if (check_if_async_msg_pending(
                            entry->get_service(),
                            entry->get_instance(),
                            entry->get_type())) {
                        VSOMEIP_WARNING << "sd::" << __func__ << ": Async send pendng for subscribe. Ignoring this ["
                                        << std::hex << std::setfill('0')
                                        << std::setw(4) << entry->get_service() << "."
                                        << std::setw(4) << entry->get_instance() << "] "
                                        << std::setw(4) << "entry_type_e::SUBSCRIBE_EVENTGROUP";
                        shouldErase = true;
                        break;
                    }
                }
            }
            if (shouldErase) {
                iter = its_resubscribes.erase(iter);
            } else {
                iter++;
            }
        }
        if (!its_resubscribes.empty()) {
            if(_is_multicast){
                prepare_async_send(time_point_clock::now(),its_resubscribes,_sender);
            } else{
                serialize_and_send(its_resubscribes, _sender);
            }
        }
    } else {
        VSOMEIP_ERROR << "service_discovery_impl::" << __func__ << ": Deserialization error.";
        return;
    }
}

void service_discovery_impl::sent_messages(const byte_t* _data, length_t _size,
                                           const boost::asio::ip::address& _remote_address) {
    std::shared_ptr<message_impl> its_message;
    deserialize_data(_data, _size, its_message);
    if (its_message) {
        const message_impl::entries_t& its_entries = its_message->get_entries();
        check_sent_offers(its_entries, _remote_address);
    }
}

// Entry processing
void service_discovery_impl::check_sent_offers(const message_impl::entries_t& _entries,
                                               const boost::asio::ip::address& _remote_address) const {

    // only the offers messages sent by itself to multicast or unicast will be verified
    // the another messages sent by itself will be ignored here
    // the multicast offers are checked when SD receive its
    // the unicast offers are checked in the send_cbk method, when SD send its
    for (auto iter = _entries.begin(); iter != _entries.end(); iter++) {
        if ((*iter)->get_type() == entry_type_e::OFFER_SERVICE && (*iter)->get_ttl() > 0) {
            auto its_service = (*iter)->get_service();
            auto its_instance = (*iter)->get_instance();

            std::shared_ptr<serviceinfo> its_info =
                    host_->get_offered_service(its_service, its_instance);
            if (its_info) {
                if (_remote_address.is_unspecified()) {
                    // enable proccess remote subscription for the services
                    // SD has already sent the offers for this service to multicast ip
                    its_info->set_accepting_remote_subscriptions(true);
                } else {
                    if (!its_info->is_accepting_remote_subscriptions()) {
                        // enable to proccess remote subscription from remote ip for the services
                        its_info->add_remote_ip(_remote_address.to_string());
                    }
                }
            }
        }
    }
}

void service_discovery_impl::process_serviceentry(
        std::shared_ptr<serviceentry_impl>& _entry,
        const std::vector<std::shared_ptr<option_impl>>& _options, bool _unicast_flag,
        std::vector<std::shared_ptr<message_impl>>& _resubscribes, bool _received_via_multicast,
        const sd_acceptance_state_t& _sd_ac_state) {

    // Read service info from entry
    entry_type_e its_type = _entry->get_type();
    service_t its_service = _entry->get_service();
    instance_t its_instance = _entry->get_instance();
    major_version_t its_major = _entry->get_major_version();
    minor_version_t its_minor = _entry->get_minor_version();
    ttl_t its_ttl = _entry->get_ttl();

    // Read address info from options
    boost::asio::ip::address its_reliable_address;
    uint16_t its_reliable_port(ILLEGAL_PORT);

    boost::asio::ip::address its_unreliable_address;
    uint16_t its_unreliable_port(ILLEGAL_PORT);

    for (auto i : { 1, 2 }) {
        for (auto its_index : _entry->get_options(uint8_t(i))) {
            if( _options.size() > its_index ) {
                std::shared_ptr < option_impl > its_option = _options[its_index];

                switch (its_option->get_type()) {
                case option_type_e::IP4_ENDPOINT: {
                    std::shared_ptr < ipv4_option_impl > its_ipv4_option =
                            std::dynamic_pointer_cast < ipv4_option_impl
                                    > (its_option);

                    boost::asio::ip::address_v4 its_ipv4_address(
                            its_ipv4_option->get_address());

                    if (its_ipv4_option->get_layer_four_protocol()
                            == layer_four_protocol_e::UDP) {


                        its_unreliable_address = its_ipv4_address;
                        its_unreliable_port = its_ipv4_option->get_port();
                    } else {
                        its_reliable_address = its_ipv4_address;
                        its_reliable_port = its_ipv4_option->get_port();
                    }
                    break;
                }
                case option_type_e::IP6_ENDPOINT: {
                    std::shared_ptr < ipv6_option_impl > its_ipv6_option =
                            std::dynamic_pointer_cast < ipv6_option_impl
                                    > (its_option);

                    boost::asio::ip::address_v6 its_ipv6_address(
                            its_ipv6_option->get_address());

                    if (its_ipv6_option->get_layer_four_protocol()
                            == layer_four_protocol_e::UDP) {
                        its_unreliable_address = its_ipv6_address;
                        its_unreliable_port = its_ipv6_option->get_port();
                    } else {
                        its_reliable_address = its_ipv6_address;
                        its_reliable_port = its_ipv6_option->get_port();
                    }
                    break;
                }
                case option_type_e::IP4_MULTICAST:
                case option_type_e::IP6_MULTICAST:
                    break;
                case option_type_e::CONFIGURATION:
                    break;
                case option_type_e::UNKNOWN:
                default:
                    VSOMEIP_ERROR << __func__ << ": Unsupported service option";
                    break;
                }
            }
        }
    }

    if (0 < its_ttl) {
        switch (its_type) {
        case entry_type_e::FIND_SERVICE:
            process_findservice_serviceentry(its_service, its_instance, its_major, its_minor,
                                             _unicast_flag, _received_via_multicast);
            break;
        case entry_type_e::OFFER_SERVICE:
            process_offerservice_serviceentry(its_service, its_instance, its_major, its_minor,
                                              its_ttl, its_reliable_address, its_reliable_port,
                                              its_unreliable_address, its_unreliable_port,
                                              _resubscribes, _received_via_multicast, _sd_ac_state);
            break;
        case entry_type_e::UNKNOWN:
        default:
            VSOMEIP_ERROR << __func__ << ": Unsupported service entry type";
        }
    } else if (its_type != entry_type_e::FIND_SERVICE
               && (_sd_ac_state.sd_acceptance_required_ || _sd_ac_state.accept_entries_)) {
        // stop sending find service in repetition phase
        update_request(its_service, its_instance);

        remove_remote_offer_type(its_service, its_instance,
                                 its_reliable_address, its_reliable_port,
                                 its_unreliable_address, its_unreliable_port);
        remove_subscriptions(its_service, its_instance);
        if (!is_diagnosis_ && !is_suspended_) {
            host_->del_routing_info(its_service, its_instance,
                                    (its_reliable_port != ILLEGAL_PORT),
                                    (its_unreliable_port != ILLEGAL_PORT));
        }
    }
}

void service_discovery_impl::process_offerservice_serviceentry(
        service_t _service, instance_t _instance, major_version_t _major, minor_version_t _minor,
        ttl_t _ttl, const boost::asio::ip::address& _reliable_address, uint16_t _reliable_port,
        const boost::asio::ip::address& _unreliable_address, uint16_t _unreliable_port,
        std::vector<std::shared_ptr<message_impl>>& _resubscribes, bool _received_via_multicast,
        const sd_acceptance_state_t& _sd_ac_state) {
    std::shared_ptr<runtime> its_runtime = runtime_.lock();
    if (!its_runtime)
        return;

    bool is_secure = configuration_->is_secure_service(_service, _instance);
    if (is_secure &&
            ((_reliable_port != ILLEGAL_PORT &&
                    !configuration_->is_secure_port(_reliable_address, _reliable_port, true))
             ||  (_unreliable_port != ILLEGAL_PORT
                     && !configuration_->is_secure_port(_unreliable_address, _unreliable_port, false)))) {

        VSOMEIP_WARNING << __func__ << ": Ignoring offer of ["
                << std::hex << std::setfill('0')
                << std::setw(4) << _service << "." << std::setw(4) << _instance
                << "]";
        return;
    }

    // stop sending find service in repetition phase
    update_request(_service, _instance);

    const reliability_type_e offer_type = configuration_->get_reliability_type(
        _reliable_address, _reliable_port, _unreliable_address,_unreliable_port);

    if (offer_type == reliability_type_e::RT_UNKNOWN) {
        VSOMEIP_WARNING << __func__ << ": Unknown remote offer type ["
                << std::hex << std::setfill('0')
                << std::setw(4) << _service << "."
                << std::setw(4) << _instance << "]";
        return; // Unknown remote offer type --> no way to access it!
    }

    if (_sd_ac_state.sd_acceptance_required_) {

        auto expire_subscriptions_and_services = [this, &_sd_ac_state, _service, _instance](
                                                         const boost::asio::ip::address& _address,
                                                         std::uint16_t _port, bool _reliable) {
            const auto its_port_pair = std::make_pair(_reliable, _port);
            if (_sd_ac_state.expired_ports_.find(its_port_pair) ==
                    _sd_ac_state.expired_ports_.end()) {
                VSOMEIP_WARNING << "service_discovery_impl::process_offerservice_serviceentry"
                        << ": Do not accept offer ["
                        << std::hex << std::setfill('0')
                        << std::setw(4) << _service << "."
                        << std::setw(4) << _instance << "]"
                        << " from "
                        << _address.to_string() << ":"
                        << std::dec << _port << " reliable=" << _reliable;
                remove_remote_offer_type_by_ip(_address, _port, _reliable);
                host_->expire_subscriptions(_address, _port, _reliable);
                host_->expire_services(_address, _port, _reliable);
                _sd_ac_state.expired_ports_.insert(its_port_pair);
            }
        };

        // return if the registered sd_acceptance handler returned false
        // and for the provided port sd_acceptance is necessary
        switch (offer_type) {
            case reliability_type_e::RT_UNRELIABLE:
                if (!_sd_ac_state.accept_entries_
                        && configuration_->is_protected_port(
                                _unreliable_address, _unreliable_port, false)) {
                    expire_subscriptions_and_services(_unreliable_address,
                            _unreliable_port, false);
                    return;
                }
                break;
            case reliability_type_e::RT_RELIABLE:
                if (!_sd_ac_state.accept_entries_
                        && configuration_->is_protected_port(
                                _reliable_address, _reliable_port, true)) {
                    expire_subscriptions_and_services(_reliable_address,
                            _reliable_port, true);
                    return;
                }
                break;
            case reliability_type_e::RT_BOTH:
                if (!_sd_ac_state.accept_entries_
                        && (configuration_->is_protected_port(
                                _unreliable_address, _unreliable_port, false)
                                || configuration_->is_protected_port(
                                        _reliable_address, _reliable_port, true))) {
                    expire_subscriptions_and_services(_unreliable_address,
                            _unreliable_port, false);
                    expire_subscriptions_and_services(_reliable_address,
                            _reliable_port, true);
                    return;
                }
                break;
            case reliability_type_e::RT_UNKNOWN:
            default:
                break;
        }
    }

    if (update_remote_offer_type(_service, _instance, offer_type, _reliable_address, _reliable_port,
                                 _unreliable_address, _unreliable_port, _received_via_multicast)) {
        VSOMEIP_WARNING << __func__ << ": Remote offer type changed [" 
                        << std::hex << std::setfill('0')
                        << std::setw(4) << _service << "."
                        << std::setw(4) << _instance << "]";
        // Only update eventgroup reliability type if it was initially unknown
        auto its_eventgroups = host_->get_subscribed_eventgroups(_service, _instance);
        for (auto eg : its_eventgroups) {
            auto its_info = host_->find_eventgroup(
                    _service, _instance, eg);
            if (its_info) {
                if (its_info->is_reliability_auto_mode()) {
                    if (offer_type != reliability_type_e::RT_UNKNOWN
                            && offer_type != its_info->get_reliability()) {
                        VSOMEIP_WARNING << "sd::" << __func__ << ": eventgroup reliability type changed ["
                                    << std::hex << std::setfill('0')
                                    << std::setw(4) << _service << "."
                                    << std::setw(4) << _instance << "."
                                    << std::setw(4) << eg << "]"
                                    << " using reliability type:  "
                                    << std::setw(4) << static_cast<uint16_t>(offer_type);
                        its_info->set_reliability(offer_type);
                    }
                }
            }
        }
    }

    const bool was_previously_offered_by_unicast = set_offer_multicast_state(
            _service, _instance, offer_type, _reliable_address, _reliable_port, _unreliable_address,
            _unreliable_port, _received_via_multicast);

    // No need to resubscribe for unicast offers
    if (_received_via_multicast) {
        last_offer_ts_[_service][_instance] = time_point_clock::now();
        auto found_service = subscribed_.find(_service);
        if (found_service != subscribed_.end()) {
            auto found_instance = found_service->second.find(_instance);
            if (found_instance != found_service->second.end()) {
                if (0 < found_instance->second.size()) {
                    for (const auto& its_eventgroup : found_instance->second) {
                        auto its_subscription = its_eventgroup.second;
                        std::shared_ptr<endpoint> its_reliable, its_unreliable;
                        get_subscription_endpoints(_service, _instance, its_reliable,
                                                   its_unreliable);
                        its_subscription->set_endpoint(its_reliable, true);
                        its_subscription->set_endpoint(its_unreliable, false);
                        for (const auto& its_client : its_subscription->get_clients()) {
                            if (its_subscription->get_state(its_client)
                                == subscription_state_e::ST_ACKNOWLEDGED) {
                                its_subscription->set_state(its_client,
                                                            subscription_state_e::ST_RESUBSCRIBING);
                            } else if (its_subscription->get_state(its_client)
                                               != subscription_state_e::ST_ACKNOWLEDGED
                                       && was_previously_offered_by_unicast) {
                                its_subscription->set_state(its_client,
                                                            subscription_state_e::ST_RESUBSCRIBING);
                            } else {
                                its_subscription->set_state(
                                        its_client,
                                        subscription_state_e::ST_RESUBSCRIBING_NOT_ACKNOWLEDGED);
                            }
                        }
                        const reliability_type_e its_reliability = get_eventgroup_reliability(
                                _service, _instance, its_eventgroup.first, its_subscription);

                        auto its_data =
                                create_eventgroup_entry(_service, _instance, its_eventgroup.first,
                                                        its_subscription, its_reliability);
                        if (its_data.entry_) {
                            add_entry_data(_resubscribes, its_data);
                        }
                        for (const auto its_client : its_subscription->get_clients()) {
                            its_subscription->set_state(its_client,
                                                        subscription_state_e::ST_NOT_ACKNOWLEDGED);
                        }
                    }
                }
            }
        }
    } else{
        // offer received via unicast, assign zero
        last_offer_ts_[_service][_instance] = time_point();
    }

    host_->add_routing_info(_service, _instance, _major, _minor,
                            _ttl * get_ttl_factor(_service, _instance, ttl_factor_offers_),
                            _reliable_address, _reliable_port, _unreliable_address,
                            _unreliable_port);
}

void service_discovery_impl::process_findservice_serviceentry(
    service_t _service, instance_t _instance,
    major_version_t _major, minor_version_t _minor,
    bool _unicast_flag, bool _received_via_multicast) {

    last_find_ts_[_service][_instance] = time_point_clock::now();
    if (_instance != ANY_INSTANCE) {
        std::shared_ptr<serviceinfo> its_info = host_->get_offered_service(
                _service, _instance);
        if (its_info) {
            if (_major == ANY_MAJOR || _major == its_info->get_major()) {
                if (_minor == 0xFFFFFFFF || _minor <= its_info->get_minor()) {
                    if (its_info->get_endpoint(false) || its_info->get_endpoint(true)) {
                        send_uni_or_multicast_offerservice(its_info, _unicast_flag,_received_via_multicast);
                    }
                }
            }
        }
    } else {
        std::map<instance_t, std::shared_ptr<serviceinfo>> offered_instances =
                host_->get_offered_service_instances(_service);
        // send back all available instances
        for (const auto &found_instance : offered_instances) {
            auto its_info = found_instance.second;
            if (_major == ANY_MAJOR || _major == its_info->get_major()) {
                if (_minor == 0xFFFFFFFF || _minor <= its_info->get_minor()) {
                    if (its_info->get_endpoint(false) || its_info->get_endpoint(true)) {
                        send_uni_or_multicast_offerservice(its_info, _unicast_flag,_received_via_multicast);
                    }
                }
            }
        }
    }
}

void service_discovery_impl::send_unicast_offer_service(
    const std::shared_ptr<const serviceinfo> &_info,
    bool _received_via_multicast) {
    std::shared_ptr<runtime> its_runtime = runtime_.lock();
    if (!its_runtime) {
        return;
    }

    auto its_offer_message(std::make_shared<message_impl>());
    std::vector<std::shared_ptr<message_impl> > its_messages;
    its_messages.push_back(its_offer_message);

    insert_offer_service(its_messages, _info);

    if (_received_via_multicast) {
        service_t _service = _info->get_service();
        instance_t _instance = _info->get_instance();
        if (check_if_async_msg_pending(_service, _instance, entry_type_e::OFFER_SERVICE)) {
            VSOMEIP_WARNING << "sd::" << __func__ << ": Async send pendng for offer. Ignoring this ["
                            << std::hex << std::setfill('0')
                            << std::setw(4) << _service << "."
                            << std::setw(4) << _instance << "] "
                            << std::setw(4) << "entry_type_e::OFFER_SERVICE";
            return;
        }
        prepare_async_send(get_time_point_for_subs_offer(false,_service,_instance),its_messages,current_remote_address_);
    } else{
        serialize_and_send(its_messages,current_remote_address_);
    }
}

void
service_discovery_impl::send_multicast_offer_service(
        const std::shared_ptr<const serviceinfo> &_info) {
    service_t _service = _info->get_service();
    instance_t _instance = _info->get_instance();
    if (check_if_async_msg_pending(_service, _instance, entry_type_e::OFFER_SERVICE)) {
        VSOMEIP_WARNING << "sd::" << __func__ << ": Async send pendng for offer. Ignoring this ["
                        << std::hex << std::setfill('0')
                        << std::setw(4) << _service << "."
                        << std::setw(4) << _instance << "] "
                        << std::setw(4) << "entry_type_e::OFFER_SERVICE";
        return;
    }
    auto its_offer_message(std::make_shared<message_impl>());
    std::vector<std::shared_ptr<message_impl> > its_messages;
    its_messages.push_back(its_offer_message);

    insert_offer_service(its_messages, _info);

    prepare_async_send(get_time_point_for_subs_offer(false,_service,_instance),its_messages,sd_multicast_address_);
}

void
service_discovery_impl::on_endpoint_connected(
        service_t _service, instance_t _instance,
        const std::shared_ptr<endpoint> &_endpoint) {
    std::shared_ptr<runtime> its_runtime = runtime_.lock();
    if (!its_runtime) {
        return;
    }

    // TODO: Simplify this method! It is not clear, why we need to check
    // both endpoints here although the method is always called for a
    // single one.

    std::vector<std::shared_ptr<message_impl> > its_messages;
    its_messages.push_back(std::make_shared<message_impl>());
    boost::asio::ip::address its_address;

    std::shared_ptr<endpoint> its_dummy;
    if (_endpoint->is_reliable())
        get_subscription_address(_endpoint, its_dummy, its_address);
    else
        get_subscription_address(its_dummy, _endpoint, its_address);

    {
        std::lock_guard<std::recursive_mutex> its_lock(subscribed_mutex_);
        auto found_service = subscribed_.find(_service);
        if (found_service != subscribed_.end()) {
            auto found_instance = found_service->second.find(_instance);
            if (found_instance != found_service->second.end()) {
                if (0 < found_instance->second.size()) {
                    for (const auto &its_eventgroup : found_instance->second) {
                        std::shared_ptr<subscription> its_subscription(its_eventgroup.second);
                        if (its_subscription) {
                            if (!its_subscription->is_tcp_connection_established() ||
                                    !its_subscription->is_udp_connection_established()) {
                                const std::shared_ptr<const endpoint> its_reliable_endpoint(
                                        its_subscription->get_endpoint(true));
                                const std::shared_ptr<const endpoint> its_unreliable_endpoint(
                                        its_subscription->get_endpoint(false));
                                if (its_reliable_endpoint && its_reliable_endpoint->is_established()) {
                                    if (its_reliable_endpoint.get() == _endpoint.get()) {
                                        // mark tcp as established
                                        its_subscription->set_tcp_connection_established(true);
                                    }
                                }
                                if (its_unreliable_endpoint && its_unreliable_endpoint->is_established()) {
                                    if (its_unreliable_endpoint.get() == _endpoint.get()) {
                                        // mark udp as established
                                        its_subscription->set_udp_connection_established(true);
                                    }
                                }

                                if ((its_reliable_endpoint && its_unreliable_endpoint &&
                                        its_subscription->is_tcp_connection_established() &&
                                        its_subscription->is_udp_connection_established()) ||
                                        (its_reliable_endpoint && !its_unreliable_endpoint &&
                                                its_subscription->is_tcp_connection_established()) ||
                                                (its_unreliable_endpoint && !its_reliable_endpoint &&
                                                        its_subscription->is_udp_connection_established())) {

                                    std::shared_ptr<endpoint> its_unreliable;
                                    std::shared_ptr<endpoint> its_reliable;
                                    get_subscription_endpoints(_service, _instance,
                                            its_reliable, its_unreliable);
                                    get_subscription_address(its_reliable, its_unreliable, its_address);

                                    its_subscription->set_endpoint(its_reliable, true);
                                    its_subscription->set_endpoint(its_unreliable, false);
                                    for (const auto its_client : its_subscription->get_clients())
                                        its_subscription->set_state(its_client,
                                                subscription_state_e::ST_NOT_ACKNOWLEDGED);

                                    const reliability_type_e its_reliability_type =
                                            get_eventgroup_reliability(_service, _instance, its_eventgroup.first, its_subscription);
                                    auto its_data = create_eventgroup_entry(_service, _instance,
                                            its_eventgroup.first, its_subscription, its_reliability_type);

                                    if (its_data.entry_) {
                                        add_entry_data(its_messages, its_data);
                                    }
                                }
                            }
                        }
                    }
                }
            }
        }
    }

    prepare_async_send(get_time_point_for_subs_offer(true,_service,_instance),its_messages,its_address);
}

std::shared_ptr<option_impl>
service_discovery_impl::create_ip_option(
        const boost::asio::ip::address &_address, uint16_t _port,
        bool _is_reliable) const {
    std::shared_ptr<option_impl> its_option;
    if (_address.is_v4()) {
        its_option = std::make_shared<ipv4_option_impl>(
                _address, _port, _is_reliable);
    } else {
        its_option = std::make_shared<ipv6_option_impl>(
                _address, _port, _is_reliable);
    }
    return its_option;
}

void
service_discovery_impl::insert_offer_service(
        std::vector<std::shared_ptr<message_impl> > &_messages,
        const std::shared_ptr<const serviceinfo> &_info) {
    entry_data_t its_data;
    its_data.entry_ = its_data.other_ = nullptr;

    std::shared_ptr<endpoint> its_reliable = _info->get_endpoint(true);
    if (its_reliable) {
        auto its_new_option = create_ip_option(unicast_,
                its_reliable->get_local_port(), true);
        its_data.options_.push_back(its_new_option);
    }

    std::shared_ptr<endpoint> its_unreliable = _info->get_endpoint(false);
    if (its_unreliable) {
        auto its_new_option = create_ip_option(unicast_,
                its_unreliable->get_local_port(), false);
        its_data.options_.push_back(its_new_option);
    }

    auto its_entry = std::make_shared<serviceentry_impl>();
    if (its_entry) {
        its_data.entry_ = its_entry;

        its_entry->set_type(entry_type_e::OFFER_SERVICE);
        its_entry->set_service(_info->get_service());
        its_entry->set_instance(_info->get_instance());
        its_entry->set_major_version(_info->get_major());
        its_entry->set_minor_version(_info->get_minor());

        ttl_t its_ttl = _info->get_ttl();
        if (its_ttl > 0)
            its_ttl = ttl_;
        its_entry->set_ttl(its_ttl);

        add_entry_data(_messages, its_data);
    } else {
        VSOMEIP_ERROR << __func__ << ": Failed to create service entry.";
    }
}

void
service_discovery_impl::process_eventgroupentry(
        std::shared_ptr<eventgroupentry_impl> &_entry,
        const std::vector<std::shared_ptr<option_impl> > &_options,
        std::shared_ptr<remote_subscription_ack> &_acknowledgement,
        const boost::asio::ip::address &_sender,
        bool _is_multicast,
        bool _is_stop_subscribe_subscribe, bool _force_initial_events,
        const sd_acceptance_state_t& _sd_ac_state) {

    std::set<client_t> its_clients({0}); // maybe overridden for selectives

    auto its_sender = _acknowledgement->get_target_address();
    auto its_session = _entry->get_owning_message()->get_session();

    service_t its_service = _entry->get_service();
    instance_t its_instance = _entry->get_instance();
    eventgroup_t its_eventgroup = _entry->get_eventgroup();
    entry_type_e its_type = _entry->get_type();
    major_version_t its_major = _entry->get_major_version();
    ttl_t its_ttl = _entry->get_ttl();

    auto its_info = host_->find_eventgroup(
            its_service, its_instance, its_eventgroup);
    if (!its_info) {
        if (entry_type_e::SUBSCRIBE_EVENTGROUP == its_type) {
            // We received a subscription for a non-existing eventgroup.
            // --> Create dummy eventgroupinfo to send Nack.
            its_info = std::make_shared<eventgroupinfo>(its_service, its_instance,
                    its_eventgroup, its_major, its_ttl, VSOMEIP_DEFAULT_MAX_REMOTE_SUBSCRIBERS);
            boost::system::error_code ec;
            VSOMEIP_ERROR << __func__
                    << ": Received a SubscribeEventGroup entry for unknown eventgroup "
                    << " from: " << its_sender.to_string(ec) << " for: ["
                    << std::hex << std::setfill('0')
                    << std::setw(4) << its_service << "."
                    << std::setw(4) << its_instance << "."
                    << std::setw(4) << its_eventgroup
                    << "] session: " << std::setw(4) << its_session << ", ttl: " << its_ttl;
            if (its_ttl > 0) {
                insert_subscription_ack(_acknowledgement, its_info, 0, nullptr, its_clients);
            }
        } else {
            // We received a subscription [n]ack for an eventgroup that does not exist.
            // --> Remove subscription.
            unsubscribe(its_service, its_instance, its_eventgroup, VSOMEIP_ROUTING_CLIENT);

            boost::system::error_code ec;
            VSOMEIP_WARNING << __func__
                    << ": Received a SubscribeEventGroup[N]Ack entry for unknown eventgroup "
                    << " from: " << its_sender.to_string(ec) << " for: ["
                    << std::hex << std::setfill('0')
                    << std::setw(4) << its_service << "."
                    << std::setw(4) << its_instance << "."
                    << std::setw(4) << its_eventgroup
                    << "] session: " << std::setw(4) << its_session << ", ttl: " << its_ttl;
        }
        return;
    }

    if (_entry->get_owning_message()->get_return_code() != return_code) {
        boost::system::error_code ec;
        VSOMEIP_ERROR << __func__ << ": Invalid return code in SOMEIP/SD header "
                << its_sender.to_string(ec) << " session: "
                << std::hex << std::setfill('0') << std::setw(4) << its_session;
        if (its_ttl > 0) {
            insert_subscription_ack(_acknowledgement, its_info, 0, nullptr, its_clients);
        }
        return;
    }

    if (its_type == entry_type_e::SUBSCRIBE_EVENTGROUP) {
        if (_is_multicast) {
            boost::system::error_code ec;
            VSOMEIP_ERROR << __func__
                    << ": Received a SubscribeEventGroup entry on multicast address "
                    << its_sender.to_string(ec) << " session: "
                    << std::hex << std::setfill('0') << std::setw(4) << its_session;
            if (its_ttl > 0) {
                insert_subscription_ack(_acknowledgement, its_info, 0, nullptr, its_clients);
            }
            return;
        }
        if (_entry->get_num_options(1) == 0
                && _entry->get_num_options(2) == 0) {
            boost::system::error_code ec;
            VSOMEIP_ERROR << __func__
                    << ": Invalid number of options in SubscribeEventGroup entry "
                    << its_sender.to_string(ec) << " session: "
                    << std::hex << std::setfill('0') << std::setw(4) << its_session;
            if (its_ttl > 0) {
                // increase number of required acks by one as number required acks
                // is calculated based on the number of referenced options
                insert_subscription_ack(_acknowledgement, its_info, 0, nullptr, its_clients);
            }
            return;
        }
        if (_entry->get_owning_message()->get_options_length() < 12) {
            boost::system::error_code ec;
            VSOMEIP_ERROR << __func__
                    << ": Invalid options length in SOMEIP/SD message "
                    << its_sender.to_string(ec) << " session: "
                    << std::hex << std::setfill('0') << std::setw(4) << its_session;
            if (its_ttl > 0) {
                insert_subscription_ack(_acknowledgement, its_info, 0, nullptr, its_clients);
            }
            return;
        }
        if (_options.size()
                 // cast is needed in order to get unsigned type since int will be promoted
                 // by the + operator on 16 bit or higher machines.
                 < static_cast<std::vector<std::shared_ptr<option_impl>>::size_type>(
                     (_entry->get_num_options(1)) + (_entry->get_num_options(2)))) {
            boost::system::error_code ec;
            VSOMEIP_ERROR << __func__
                    << "Fewer options in SOMEIP/SD message than "
                       "referenced in EventGroup entry or malformed option received "
                    << its_sender.to_string(ec) << " session: "
                    << std::hex << std::setfill('0') << std::setw(4) << its_session;
            if (its_ttl > 0) {
                // set to 0 to ensure an answer containing at least this subscribe_nack is sent out
                insert_subscription_ack(_acknowledgement, its_info, 0, nullptr, its_clients);
            }
            return;
        }
        if (_entry->get_owning_message()->get_someip_length()
                < _entry->get_owning_message()->get_length()
                && its_ttl > 0) {
            boost::system::error_code ec;
            VSOMEIP_ERROR  << __func__
                    << ": SOME/IP length field in SubscribeEventGroup message header: ["
                    << std::dec << _entry->get_owning_message()->get_someip_length()
                    << "] bytes, is shorter than length of deserialized message: ["
                    << static_cast<uint32_t>(_entry->get_owning_message()->get_length()) << "] bytes. "
                    << its_sender.to_string(ec) << " session: "
                    << std::hex << std::setfill('0') << std::setw(4) << its_session;
            return;
        }
    }

    boost::asio::ip::address its_first_address;
    uint16_t its_first_port(ILLEGAL_PORT);
    bool is_first_reliable(false);
    boost::asio::ip::address its_second_address;
    uint16_t its_second_port(ILLEGAL_PORT);
    bool is_second_reliable(false);

    for (auto i : { 1, 2 }) {
        for (auto its_index : _entry->get_options(uint8_t(i))) {
            std::shared_ptr < option_impl > its_option;
            try {
                its_option = _options.at(its_index);
            } catch(const std::out_of_range&) {
                boost::system::error_code ec;
                VSOMEIP_ERROR << __func__
                        << ": Fewer options in SD message than "
                           "referenced in EventGroup entry for "
                           "option run number: "
                        << i << " "
                        << its_sender.to_string(ec) << " session: "
                        << std::hex << std::setfill('0') << std::setw(4)
                        << its_session;
                if (entry_type_e::SUBSCRIBE_EVENTGROUP == its_type && its_ttl > 0) {
                    insert_subscription_ack(_acknowledgement, its_info, 0, nullptr, its_clients);
                }
                return;
            }
            switch (its_option->get_type()) {
            case option_type_e::IP4_ENDPOINT: {
                if (entry_type_e::SUBSCRIBE_EVENTGROUP == its_type) {
                    std::shared_ptr < ipv4_option_impl > its_ipv4_option =
                            std::dynamic_pointer_cast < ipv4_option_impl
                                    > (its_option);

                    boost::asio::ip::address_v4 its_ipv4_address(
                            its_ipv4_option->get_address());
                    if (!check_layer_four_protocol(its_ipv4_option)) {
                        if (its_ttl > 0) {
                            insert_subscription_ack(_acknowledgement, its_info, 0, nullptr, its_clients);
                        }
                        return;
                    }

                    if (its_first_port == ILLEGAL_PORT) {
                        its_first_address = its_ipv4_address;
                        its_first_port = its_ipv4_option->get_port();
                        is_first_reliable = (its_ipv4_option->get_layer_four_protocol()
                                             == layer_four_protocol_e::TCP);

                        // reject subscription referencing two conflicting options of same protocol type
                        // ID: SIP_SD_1144
                        if (is_first_reliable == is_second_reliable
                                && its_second_port != ILLEGAL_PORT) {
                            if (its_ttl > 0) {
                                insert_subscription_ack(_acknowledgement, its_info, 0, nullptr, its_clients);
                            }
                            boost::system::error_code ec;
                            VSOMEIP_ERROR << __func__
                                    << ": Multiple IPv4 endpoint options of same kind referenced! "
                                    << its_sender.to_string(ec) << " session: "
                                    << std::hex << std::setfill('0') << std::setw(4) << its_session
                                    << " is_first_reliable: " << is_first_reliable;
                            return;
                        }

                        if (!check_ipv4_address(its_first_address)
                                || 0 == its_first_port) {
                            if (its_ttl > 0) {
                                insert_subscription_ack(_acknowledgement, its_info, 0, nullptr, its_clients);
                            }
                            boost::system::error_code ec;
                            VSOMEIP_ERROR << __func__
                                    << ": Invalid port or IP address in first IPv4 endpoint option specified! "
                                    << its_sender.to_string(ec) << " session: "
                                    << std::hex << std::setfill('0') << std::setw(4) << its_session;
                            return;
                        }
                    } else
                    if (its_second_port == ILLEGAL_PORT) {
                        its_second_address = its_ipv4_address;
                        its_second_port = its_ipv4_option->get_port();
                        is_second_reliable = (its_ipv4_option->get_layer_four_protocol()
                                              == layer_four_protocol_e::TCP);

                        // reject subscription referencing two conflicting options of same protocol type
                        // ID: SIP_SD_1144
                        if (is_second_reliable == is_first_reliable
                                && its_first_port != ILLEGAL_PORT) {
                            if (its_ttl > 0) {
                                insert_subscription_ack(_acknowledgement, its_info, 0, nullptr, its_clients);
                            }
                            boost::system::error_code ec;
                            VSOMEIP_ERROR << __func__
                                    << ": Multiple IPv4 endpoint options of same kind referenced! "
                                    << its_sender.to_string(ec) << " session: "
                                    << std::hex << std::setfill('0') << std::setw(4) << its_session
                                    << " is_second_reliable: " << is_second_reliable;
                            return;
                        }

                        if (!check_ipv4_address(its_second_address)
                                || 0 == its_second_port) {
                            if (its_ttl > 0) {
                                insert_subscription_ack(_acknowledgement, its_info, 0, nullptr, its_clients);
                            }
                            boost::system::error_code ec;
                            VSOMEIP_ERROR << __func__
                                    << ": Invalid port or IP address in second IPv4 endpoint option specified! "
                                    << its_sender.to_string(ec) << " session: "
                                    << std::hex << std::setfill('0') << std::setw(4) << its_session;
                            return;
                        }
                    } else {
                        // TODO: error message, too many endpoint options!
                    }
                } else {
                    boost::system::error_code ec;
                    VSOMEIP_ERROR << __func__
                            << ": Invalid eventgroup option (IPv4 Endpoint)"
                            << its_sender.to_string(ec) << " session: "
                            << std::hex << std::setfill('0') << std::setw(4) << its_session;
                }
                break;
            }
            case option_type_e::IP6_ENDPOINT: {
                if (entry_type_e::SUBSCRIBE_EVENTGROUP == its_type) {
                    std::shared_ptr < ipv6_option_impl > its_ipv6_option =
                            std::dynamic_pointer_cast < ipv6_option_impl
                                    > (its_option);

                    boost::asio::ip::address_v6 its_ipv6_address(
                            its_ipv6_option->get_address());
                    if (!check_layer_four_protocol(its_ipv6_option)) {
                        if(its_ttl > 0) {
                            insert_subscription_ack(_acknowledgement, its_info, 0, nullptr, its_clients);
                        }
                        boost::system::error_code ec;
                        VSOMEIP_ERROR << "Invalid layer 4 protocol type in IPv6 endpoint option specified! "
                                << its_sender.to_string(ec) << " session: "
                                << std::hex << std::setfill('0') << std::setw(4) << its_session;
                        return;
                    }

                    if (its_first_port == ILLEGAL_PORT) {
                        its_first_address = its_ipv6_address;
                        its_first_port = its_ipv6_option->get_port();
                        is_first_reliable = (its_ipv6_option->get_layer_four_protocol()
                                             == layer_four_protocol_e::TCP);

                        if (is_first_reliable == is_second_reliable
                                && its_second_port != ILLEGAL_PORT) {
                            if (its_ttl > 0) {
                                insert_subscription_ack(_acknowledgement, its_info, 0, nullptr, its_clients);
                            }
                            boost::system::error_code ec;
                            VSOMEIP_ERROR << __func__
                                    << ": Multiple IPv6 endpoint options of same kind referenced! "
                                    << its_sender.to_string(ec) << " session: "
                                    << std::hex << std::setfill('0') << std::setw(4) << its_session
                                    << " is_first_reliable: " << is_first_reliable;
                            return;
                        }
                    } else
                    if (its_second_port == ILLEGAL_PORT) {
                        its_second_address = its_ipv6_address;
                        its_second_port = its_ipv6_option->get_port();
                        is_second_reliable = (its_ipv6_option->get_layer_four_protocol()
                                              == layer_four_protocol_e::TCP);

                        if (is_second_reliable == is_first_reliable
                                && its_first_port != ILLEGAL_PORT) {
                            if (its_ttl > 0) {
                                insert_subscription_ack(_acknowledgement, its_info, 0, nullptr, its_clients);
                            }
                            boost::system::error_code ec;
                            VSOMEIP_ERROR << __func__
                                    << ": Multiple IPv6 endpoint options of same kind referenced! "
                                    << its_sender.to_string(ec) << " session: "
                                    << std::hex << std::setfill('0') << std::setw(4) << its_session
                                    << " is_second_reliable: " << is_second_reliable;
                            return;
                        }
                    } else {
                        // TODO: error message, too many endpoint options!
                    }
                } else {
                    boost::system::error_code ec;
                    VSOMEIP_ERROR << __func__
                            << ": Invalid eventgroup option (IPv6 Endpoint) "
                            << its_sender.to_string(ec) << " session: "
                            << std::hex << std::setfill('0') << std::setw(4) << its_session;
                }
                break;
            }
            case option_type_e::IP4_MULTICAST:
                if (entry_type_e::SUBSCRIBE_EVENTGROUP_ACK == its_type) {
                    std::shared_ptr < ipv4_option_impl > its_ipv4_option =
                            std::dynamic_pointer_cast < ipv4_option_impl
                                    > (its_option);

                    boost::asio::ip::address_v4 its_ipv4_address(
                            its_ipv4_option->get_address());

                    if (its_first_port == ILLEGAL_PORT) {
                        its_first_address = its_ipv4_address;
                        its_first_port = its_ipv4_option->get_port();
                    } else
                    if (its_second_port == ILLEGAL_PORT) {
                        its_second_address = its_ipv4_address;
                        its_second_port = its_ipv4_option->get_port();
                    } else {
                        // TODO: error message, too many endpoint options!
                    }
                    // ID: SIP_SD_946, ID: SIP_SD_1144
                    if (its_first_port != ILLEGAL_PORT
                            && its_second_port != ILLEGAL_PORT) {
                        boost::system::error_code ec;
                        VSOMEIP_ERROR << __func__
                                << ": Multiple IPv4 multicast options referenced! "
                                << its_sender.to_string(ec) << " session: "
                                << std::hex << std::setfill('0') << std::setw(4) << its_session;
                        return;
                    }
                } else {
                    boost::system::error_code ec;
                    VSOMEIP_ERROR << __func__
                            << ": Invalid eventgroup option (IPv4 Multicast) "
                            << its_sender.to_string(ec) << " session: "
                            << std::hex << std::setfill('0') << std::setw(4) << its_session;
                }
                break;
            case option_type_e::IP6_MULTICAST:
                if (entry_type_e::SUBSCRIBE_EVENTGROUP_ACK == its_type) {
                    std::shared_ptr < ipv6_option_impl > its_ipv6_option =
                            std::dynamic_pointer_cast < ipv6_option_impl
                                    > (its_option);

                    boost::asio::ip::address_v6 its_ipv6_address(
                            its_ipv6_option->get_address());

                    if (its_first_port == ILLEGAL_PORT) {
                        its_first_address = its_ipv6_address;
                        its_first_port = its_ipv6_option->get_port();
                    } else
                    if (its_second_port == ILLEGAL_PORT) {
                        its_second_address = its_ipv6_address;
                        its_second_port = its_ipv6_option->get_port();
                    } else {
                        // TODO: error message, too many endpoint options!
                    }
                    // ID: SIP_SD_946, ID: SIP_SD_1144
                    if (its_first_port != ILLEGAL_PORT
                            && its_second_port != ILLEGAL_PORT) {
                        boost::system::error_code ec;
                        VSOMEIP_ERROR << __func__
                                << "Multiple IPv6 multicast options referenced! "
                                << its_sender.to_string(ec) << " session: "
                                << std::hex << std::setfill('0') << std::setw(4) << its_session;
                        return;
                    }
                } else {
                    boost::system::error_code ec;
                    VSOMEIP_ERROR << __func__
                            << ": Invalid eventgroup option (IPv6 Multicast) "
                            << its_sender.to_string(ec) << " session: "
                            << std::hex << std::setfill('0') << std::setw(4) << its_session;
                }
                break;
            case option_type_e::CONFIGURATION: {
                break;
            }
            case option_type_e::SELECTIVE: {
                auto its_selective_option
                    = std::dynamic_pointer_cast<selective_option_impl>(its_option);
                if (its_selective_option) {
                    its_clients = its_selective_option->get_clients();
                }
                break;
            }
            case option_type_e::UNKNOWN:
            default:
                boost::system::error_code ec;
                VSOMEIP_WARNING << __func__
                    << ": Unsupported eventgroup option ["
                    << std::hex << static_cast<int>(its_option->get_type()) << "] "
                    << its_sender.to_string(ec) << " session: "
                    << std::hex << std::setfill('0') << std::setw(4) << its_session;
                if (its_ttl > 0) {
                    insert_subscription_ack(_acknowledgement, its_info, 0, nullptr, its_clients);
                    return;
                }
                break;
            }
        }
    }

    if (entry_type_e::SUBSCRIBE_EVENTGROUP == its_type) {
        handle_eventgroup_subscription(
                its_service, its_instance, its_eventgroup, its_major, its_ttl, 0, 0,
                its_first_address, its_first_port, is_first_reliable, its_second_address,
                its_second_port, is_second_reliable, _acknowledgement, _is_stop_subscribe_subscribe,
                _force_initial_events, its_clients, _sd_ac_state, its_info, _sender);
    } else {
        if (entry_type_e::SUBSCRIBE_EVENTGROUP_ACK == its_type) { //this type is used for ACK and NACK messages
            if (its_ttl > 0) {
                handle_eventgroup_subscription_ack(its_service, its_instance,
                        its_eventgroup, its_major, its_ttl, 0,
                        its_clients, _sender,
                        its_first_address, its_first_port);
            } else {
                handle_eventgroup_subscription_nack(its_service, its_instance, its_eventgroup,
                        0, its_clients);
            }
        }
    }
}

void service_discovery_impl::handle_eventgroup_subscription(
        service_t _service, instance_t _instance, eventgroup_t _eventgroup, major_version_t _major,
        ttl_t _ttl, uint8_t _counter, uint16_t _reserved,
        const boost::asio::ip::address& _first_address, uint16_t _first_port,
        bool _is_first_reliable, const boost::asio::ip::address& _second_address,
        uint16_t _second_port, bool _is_second_reliable,
        std::shared_ptr<remote_subscription_ack>& _acknowledgement,
        bool _is_stop_subscribe_subscribe, bool _force_initial_events,
        const std::set<client_t>& _clients, const sd_acceptance_state_t& _sd_ac_state,
        const std::shared_ptr<eventgroupinfo>& _info, const boost::asio::ip::address& _sender) {
    (void)_counter;
    (void)_reserved;

    auto its_messages = _acknowledgement->get_messages();

#ifndef VSOMEIP_ENABLE_COMPAT
    bool reliablility_nack(false);
    if (_info) {
        const bool first_port_set(_first_port != ILLEGAL_PORT);
        const bool second_port_set(_second_port != ILLEGAL_PORT);
        switch (_info->get_reliability()) {
            case reliability_type_e::RT_UNRELIABLE:
                if (!(first_port_set && !_is_first_reliable)
                        && !(second_port_set && !_is_second_reliable)) {
                    reliablility_nack = true;
                }
                break;
            case reliability_type_e::RT_RELIABLE:
                if (!(first_port_set && _is_first_reliable)
                        && !(second_port_set && _is_second_reliable)) {
                    reliablility_nack = true;
                }
                break;
            case reliability_type_e::RT_BOTH:
                if (_first_port == ILLEGAL_PORT || _second_port == ILLEGAL_PORT) {
                    reliablility_nack = true;
                }
                if (_is_first_reliable == _is_second_reliable) {
                    reliablility_nack = true;
                }
                break;
            default:
                break;
        }
    }
    if (reliablility_nack && _ttl > 0) {
        insert_subscription_ack(_acknowledgement, _info, 0, nullptr, _clients);
        boost::system::error_code ec;
        // TODO: Add sender and session id
        VSOMEIP_WARNING << __func__
                << ": Subscription for ["
                << std::hex << std::setfill('0')
                << std::setw(4) << _service << "."
                << std::setw(4) << _instance << "."
                << std::setw(4) << _eventgroup << "]"
                << " not valid: Event configuration ("
                << static_cast<std::uint32_t>(_info->get_reliability())
                << ") does not match the provided endpoint options: "
                << _first_address.to_string(ec) << ":" << std::dec << _first_port << " "
                << _second_address.to_string(ec) << ":" << _second_port;

        return;
    }

#endif

    if (_ttl > 0) {
        std::shared_ptr<serviceinfo> its_info = host_->get_offered_service(_service, _instance);
        bool send_nack = false;
        if (!its_info) {
            send_nack = true;
        } else {
            if (!its_info->is_accepting_remote_subscriptions()) { // offer not sent to multicast ip
                auto its_remote_ips =
                        its_info->get_remote_ip_accepting_sub(); // offer not sent to unicast
                if (its_remote_ips.find(_sender.to_string()) == its_remote_ips.end())
                    send_nack = true;
            }
        }
        if (send_nack) {
            insert_subscription_ack(_acknowledgement, _info, 0, nullptr, _clients);
            return;
        }
    }

    std::shared_ptr<endpoint_definition> its_subscriber;
    std::shared_ptr<endpoint_definition> its_reliable;
    std::shared_ptr<endpoint_definition> its_unreliable;

    // wrong major version
    if (_info && _major != _info->get_major()) {
        // Create a temporary info object with TTL=0 --> send NACK
        auto its_info = std::make_shared<eventgroupinfo>(_service, _instance,
                _eventgroup, _major, 0, VSOMEIP_DEFAULT_MAX_REMOTE_SUBSCRIBERS);
        boost::system::error_code ec;
        // TODO: Add session id
        VSOMEIP_ERROR << __func__
                << ": Requested major version:[" << static_cast<uint32_t>(_major)
                << "] in subscription to service: ["
                << std::hex << std::setfill('0')
                << std::setw(4) << _service << "."
                << std::setw(4) << _instance << "."
                << std::setw(4) << _eventgroup << "]"
                << " does not match with services major version:["
                << static_cast<uint32_t>(_info->get_major()) << "] subscriber: "
                << _first_address.to_string(ec) << ":" << std::dec << _first_port;
        if (_ttl > 0) {
            insert_subscription_ack(_acknowledgement, its_info, 0, nullptr, _clients);
        }
        return;
    } else {
        boost::asio::ip::address its_first_address, its_second_address;
        if (ILLEGAL_PORT != _first_port) {
            its_subscriber = endpoint_definition::get(
                    _first_address, _first_port, _is_first_reliable, _service, _instance);
            if (_is_first_reliable) { // tcp unicast
                its_reliable = its_subscriber;
                // check if TCP connection is established by client
                if (_ttl > 0 && !is_tcp_connected(_service, _instance, its_reliable)) {
                    insert_subscription_ack(_acknowledgement, _info, 0, nullptr, _clients);
                    // TODO: Add sender and session id
                    VSOMEIP_ERROR << "TCP connection to target1: ["
                            << its_reliable->get_address().to_string()
                            << ":" << its_reliable->get_port()
                            << "] not established for subscription to: ["
                            << std::hex << std::setfill('0')
                            << std::setw(4) << _service << "."
                            << std::setw(4) << _instance << "."
                            << std::setw(4) << _eventgroup << "] ";
                    return;
                }
            } else { // udp unicast
                its_unreliable = its_subscriber;
            }
        }

        if (ILLEGAL_PORT != _second_port) {
            its_subscriber = endpoint_definition::get(
                    _second_address, _second_port, _is_second_reliable, _service, _instance);
            if (_is_second_reliable) { // tcp unicast
                its_reliable = its_subscriber;
                // check if TCP connection is established by client
                if (_ttl > 0 && !is_tcp_connected(_service, _instance, its_reliable)) {
                    insert_subscription_ack(_acknowledgement, _info, 0, nullptr, _clients);
                    // TODO: Add sender and session id
                    VSOMEIP_ERROR << "TCP connection to target2 : ["
                            << its_reliable->get_address().to_string()
                            << ":" << its_reliable->get_port()
                            << "] not established for subscription to: ["
                            << std::hex << std::setfill('0')
                            << std::setw(4) << _service << "."
                            << std::setw(4) << _instance << "."
                            << std::setw(4) << _eventgroup << "] ";
                    return;
                }
            } else { // udp unicast
                its_unreliable = its_subscriber;
            }
        }
    }

    // check if the subscription should be rejected because of sd_acceptance_handling
    if (_ttl > 0 && _sd_ac_state.sd_acceptance_required_) {
        bool insert_nack(false);
        if (_first_port != ILLEGAL_PORT && !_sd_ac_state.accept_entries_
                && configuration_->is_protected_port(_first_address,
                        _first_port, _is_first_reliable)) {
            insert_nack = true;
        }
        if (!insert_nack && _second_port != ILLEGAL_PORT
                && !_sd_ac_state.accept_entries_
                && configuration_->is_protected_port(_second_address,
                        _second_port, _is_second_reliable)) {
            insert_nack = true;
        }
        if (insert_nack) {
            insert_subscription_ack(_acknowledgement, _info, 0, nullptr, _clients);
            return;
        }
    }

    if (its_subscriber) {
        // Create subscription object
        auto its_subscription = std::make_shared<remote_subscription>();
        its_subscription->set_eventgroupinfo(_info);
        its_subscription->set_subscriber(its_subscriber);
        its_subscription->set_reliable(its_reliable);
        its_subscription->set_unreliable(its_unreliable);
        its_subscription->reset(_clients);

        if (_ttl == 0) { // --> unsubscribe
            its_subscription->set_ttl(0);
            if (!_is_stop_subscribe_subscribe) {
                {
                    std::lock_guard<std::mutex> its_lock(pending_remote_subscriptions_mutex_);
                    pending_remote_subscriptions_[its_subscription] = _acknowledgement;
                    _acknowledgement->add_subscription(its_subscription);
                }
                host_->on_remote_unsubscribe(its_subscription);
            }
            return;
        }

        if (_force_initial_events) {
            its_subscription->set_force_initial_events(true);
        }
        its_subscription->set_ttl(_ttl
                * get_ttl_factor(_service, _instance, ttl_factor_subscriptions_));

        {
            std::lock_guard<std::mutex> its_lock(pending_remote_subscriptions_mutex_);
            pending_remote_subscriptions_[its_subscription] = _acknowledgement;
            _acknowledgement->add_subscription(its_subscription);
        }

        host_->on_remote_subscribe(its_subscription,
                std::bind(&service_discovery_impl::update_remote_subscription,
                          shared_from_this(), std::placeholders::_1));
    }
}

void
service_discovery_impl::handle_eventgroup_subscription_nack(
        service_t _service, instance_t _instance, eventgroup_t _eventgroup,
        uint8_t _counter, const std::set<client_t> &_clients) {
    (void)_counter;

    std::lock_guard<std::recursive_mutex> its_lock(subscribed_mutex_);
    auto found_service = subscribed_.find(_service);
    if (found_service != subscribed_.end()) {
        auto found_instance = found_service->second.find(_instance);
        if (found_instance != found_service->second.end()) {
            auto found_eventgroup = found_instance->second.find(_eventgroup);
            if (found_eventgroup != found_instance->second.end()) {
                auto its_subscription = found_eventgroup->second;
                for (const auto its_client : _clients) {
                    host_->on_subscribe_nack(its_client,
                            _service, _instance, _eventgroup, ANY_EVENT,
                            PENDING_SUBSCRIPTION_ID); // TODO: This is a dummy call...
                }


                if (!its_subscription->is_selective()) {
                    auto its_reliable = its_subscription->get_endpoint(true);
                    if (its_reliable)
                        its_reliable->restart();
                }
            }
        }
    }
}

void
service_discovery_impl::handle_eventgroup_subscription_ack(
        service_t _service, instance_t _instance, eventgroup_t _eventgroup,
        major_version_t _major, ttl_t _ttl, uint8_t _counter,
        const std::set<client_t> &_clients,
        const boost::asio::ip::address &_sender,
        const boost::asio::ip::address &_address, uint16_t _port) {
    (void)_major;
    (void)_ttl;
    (void)_counter;

    std::lock_guard<std::recursive_mutex> its_lock(subscribed_mutex_);
    auto found_service = subscribed_.find(_service);
    if (found_service != subscribed_.end()) {
        auto found_instance = found_service->second.find(_instance);
        if (found_instance != found_service->second.end()) {
            auto found_eventgroup = found_instance->second.find(_eventgroup);
            if (found_eventgroup != found_instance->second.end()) {
                for (const auto its_client : _clients) {
                    if (found_eventgroup->second->get_state(its_client)
                            == subscription_state_e::ST_NOT_ACKNOWLEDGED) {
                        found_eventgroup->second->set_state(its_client,
                            subscription_state_e::ST_ACKNOWLEDGED);
                        host_->on_subscribe_ack(its_client,
                                _service, _instance, _eventgroup,
                                ANY_EVENT, PENDING_SUBSCRIPTION_ID);
                    }
                }
                if (_address.is_multicast()) {
                    host_->on_subscribe_ack_with_multicast(
                            _service, _instance, _sender, _address, _port);
                }
            }
        }
    }
}

bool service_discovery_impl::is_tcp_connected(service_t _service,
         instance_t _instance,
         const std::shared_ptr<endpoint_definition>& its_endpoint) {
    bool is_connected = false;
    std::shared_ptr<serviceinfo> its_info = host_->get_offered_service(_service,
            _instance);
    if (its_info) {
        //get reliable server endpoint
        auto its_reliable_server_endpoint = std::dynamic_pointer_cast<
                tcp_server_endpoint_impl>(its_info->get_endpoint(true));
        if (its_reliable_server_endpoint
                && its_reliable_server_endpoint->is_established_to(its_endpoint)) {
            is_connected = true;
        }
    }
    return is_connected;
}

bool
service_discovery_impl::send(
        const std::vector<std::shared_ptr<message_impl> > &_messages) {

    bool its_result(true);
    std::lock_guard<std::mutex> its_lock(serialize_mutex_);
    for (const auto &m : _messages) {
        if (m->has_entry()) {
            std::pair<session_t, bool> its_session = get_session(unicast_);
            m->set_session(its_session.first);
            m->set_reboot_flag(its_session.second);
            if (host_->send(VSOMEIP_SD_CLIENT, m, true)) {
                increment_session(unicast_);
            }
        } else {
            its_result = false;
        }
    }
    return its_result;
}

bool
service_discovery_impl::serialize_and_send(
        const std::vector<std::shared_ptr<message_impl> > &_messages,
        const boost::asio::ip::address &_address) {
    bool its_result(true);
    if (!_address.is_unspecified()) {
        std::lock_guard<std::mutex> its_lock(serialize_mutex_);
        for (const auto &m : _messages) {
            if (m->has_entry()) {
                std::pair<session_t, bool> its_session = get_session(_address);
                m->set_session(its_session.first);
                m->set_reboot_flag(its_session.second);

                if (serializer_->serialize(m.get())) {
                    if (host_->send_via_sd(endpoint_definition::get(_address, port_,
                            reliable_, m->get_service(), m->get_instance()),
                            serializer_->get_data(), serializer_->get_size(),
                            port_)) {
                        increment_session(_address);
                    }
                } else {
                    VSOMEIP_ERROR << "service_discovery_impl::" << __func__
                            << ": Serialization failed!";
                    its_result = false;
                }
                serializer_->reset();
            } else {
                its_result = false;
            }
        }
    }
    return its_result;
}

void
service_discovery_impl::start_ttl_timer(int _shift) {

    std::lock_guard<std::mutex> its_lock(ttl_timer_mutex_);

    std::chrono::milliseconds its_timeout(ttl_timer_runtime_);
    if (_shift > 0) {
        if (its_timeout.count() > _shift)
            its_timeout -= std::chrono::milliseconds(_shift);

        if (its_timeout.count() > VSOMEIP_MINIMUM_CHECK_TTL_TIMEOUT)
            its_timeout = std::chrono::milliseconds(VSOMEIP_MINIMUM_CHECK_TTL_TIMEOUT);
    }

    boost::system::error_code ec;
    ttl_timer_.expires_from_now(its_timeout, ec);
    ttl_timer_.async_wait(
            std::bind(&service_discovery_impl::check_ttl, shared_from_this(),
                      std::placeholders::_1));
}

void
service_discovery_impl::stop_ttl_timer() {
    std::lock_guard<std::mutex> its_lock(ttl_timer_mutex_);
    boost::system::error_code ec;
    ttl_timer_.cancel(ec);
}

void
service_discovery_impl::check_ttl(const boost::system::error_code &_error) {

    static int its_counter(0); // count the times we were not able to call
                               // update_routing_info
    if (!_error) {
        {
            std::unique_lock<std::mutex> its_lock(check_ttl_mutex_, std::try_to_lock);
            if (its_lock.owns_lock()) {
                its_counter = 0;
                host_->update_routing_info(ttl_timer_runtime_);
            } else {
                its_counter++;
            }
        }
        start_ttl_timer(its_counter * VSOMEIP_MINIMUM_CHECK_TTL_TIMEOUT);
    }
}

bool
service_discovery_impl::check_static_header_fields(
        const std::shared_ptr<const message> &_message) const {
    if(_message->get_protocol_version() != protocol_version) {
        VSOMEIP_ERROR << "Invalid protocol version in SD header";
        return false;
    }
    if(_message->get_interface_version() != interface_version) {
        VSOMEIP_ERROR << "Invalid interface version in SD header";
        return false;
    }
    if(_message->get_message_type() != message_type) {
        VSOMEIP_ERROR << "Invalid message type in SD header";
        return false;
    }
    if(_message->get_return_code() > return_code_e::E_OK
            && _message->get_return_code()< return_code_e::E_UNKNOWN) {
        VSOMEIP_ERROR << "Invalid return code in SD header";
        return false;
    }
    return true;
}

bool
service_discovery_impl::check_layer_four_protocol(
        const std::shared_ptr<const ip_option_impl>& _ip_option) const {
    if (_ip_option->get_layer_four_protocol() == layer_four_protocol_e::UNKNOWN) {
        VSOMEIP_ERROR << "Invalid layer 4 protocol in IP endpoint option";
        return false;
    }
    return true;
}

void
service_discovery_impl::start_subscription_expiration_timer() {
    std::lock_guard<std::mutex> its_lock(subscription_expiration_timer_mutex_);
    start_subscription_expiration_timer_unlocked();
}

void
service_discovery_impl::start_subscription_expiration_timer_unlocked() {
    subscription_expiration_timer_.expires_at(next_subscription_expiration_);
        subscription_expiration_timer_.async_wait(
                std::bind(&service_discovery_impl::expire_subscriptions,
                          shared_from_this(),
                          std::placeholders::_1));
}

void
service_discovery_impl::stop_subscription_expiration_timer() {
    std::lock_guard<std::mutex> its_lock(subscription_expiration_timer_mutex_);
    stop_subscription_expiration_timer_unlocked();
}

void
service_discovery_impl::stop_subscription_expiration_timer_unlocked() {
    subscription_expiration_timer_.cancel();
}

void
service_discovery_impl::expire_subscriptions(
        const boost::system::error_code &_error) {
    if (!_error) {
        next_subscription_expiration_ = host_->expire_subscriptions(false);
        start_subscription_expiration_timer();
    }
}

bool
service_discovery_impl::check_ipv4_address(
        const boost::asio::ip::address& its_address) const {
    //Check unallowed ipv4 address
    bool is_valid = true;

    const boost::asio::ip::address_v4::bytes_type its_unicast_address =
            unicast_.to_v4().to_bytes();
    const boost::asio::ip::address_v4::bytes_type endpoint_address =
            its_address.to_v4().to_bytes();
    const boost::asio::ip::address_v4::bytes_type its_netmask =
            configuration_->get_netmask().to_v4().to_bytes();

    //same address as unicast address of DUT not allowed
    if (its_unicast_address == endpoint_address) {
        VSOMEIP_ERROR << "Subscriber's IP address is same as host's address! : "
                << its_address;
        is_valid = false;
    } else {
        const std::uint32_t self    = bithelper::read_uint32_be(&its_unicast_address[0]);
        const std::uint32_t remote  = bithelper::read_uint32_be(&endpoint_address[0]);
        const std::uint32_t netmask = bithelper::read_uint32_be(&its_netmask[0]);

        if ((self & netmask) != (remote & netmask)) {
            VSOMEIP_ERROR<< "Subscriber's IP isn't in the same subnet as host's IP: "
                    << its_address;
            is_valid = false;
        }
    }
    return is_valid;
}

void service_discovery_impl::offer_service(const std::shared_ptr<serviceinfo>& _info) {
    service_t its_service = _info->get_service();
    service_t its_instance = _info->get_instance();

    std::lock_guard<std::mutex> its_lock(collected_offers_mutex_);
    // check if offer is in map
    bool found(false);
    const auto its_service_it = collected_offers_.find(its_service);
    if (its_service_it != collected_offers_.end()) {
        const auto its_instance_it = its_service_it->second.find(its_instance);
        if (its_instance_it != its_service_it->second.end()) {
            found = true;
        }
    }
    if (!found) {
        collected_offers_[its_service][its_instance] = _info;
    }
}

void service_discovery_impl::start_find_debounce_timer(bool _first_start) {
    std::scoped_lock its_lock {offer_debounce_timer_mutex_};
    boost::system::error_code ec;
    if (_first_start) {
        find_debounce_timer_.expires_from_now(initial_delay_, ec);
    } else if (remaining_find_initial_debounce_reps_ > 0) {
        find_debounce_timer_.expires_from_now(find_initial_debounce_time_, ec);
        --remaining_find_initial_debounce_reps_;
    } else {
        find_debounce_timer_.expires_from_now(find_debounce_time_, ec);
    }
    if (ec) {
        VSOMEIP_ERROR << "service_discovery_impl::" << __func__
                      << " setting expiry time of timer failed: "
                      << ec.message();
    }
    find_debounce_timer_.async_wait(std::bind(
            &service_discovery_impl::on_find_debounce_timer_expired, this, std::placeholders::_1));
}

void service_discovery_impl::stop_find_debounce_timer() {
    std::scoped_lock its_lock {offer_debounce_timer_mutex_};
    try {
        find_debounce_timer_.cancel();
    } catch (boost::system::system_error&) {
        // ignore
    }
}

// initial delay
void service_discovery_impl::on_find_debounce_timer_expired(
        const boost::system::error_code& _error) {
    if(_error) { // timer was canceled
        return;
    }
    // Only copy the accumulated requests of the initial wait phase
    // if the sent counter for the request is zero.
    requests_t repetition_phase_finds;
    bool new_finds(false);
    {
        std::lock_guard<std::mutex> its_lock(requested_mutex_);
        for (const auto& its_service : requested_) {
            for (const auto& its_instance : its_service.second) {
                if( its_instance.second->get_sent_counter() == 0) {
                    repetition_phase_finds[its_service.first][its_instance.first] = its_instance.second;
                }
            }
        }
        if (repetition_phase_finds.size()) {
            new_finds = true;
        }
    }

    if (!new_finds) {
        start_find_debounce_timer(false);
        return;
    }

    // Sent out finds for the first time as initial wait phase ended
    std::vector<std::shared_ptr<message_impl>> its_messages;
    auto its_message = std::make_shared<message_impl>();
    its_messages.push_back(its_message);
    // Serialize and send FindService (increments sent counter in requested_ map)
    insert_find_entries(its_messages, repetition_phase_finds);
    send(its_messages);

    std::chrono::milliseconds its_delay(repetitions_base_delay_);
    std::uint8_t its_repetitions(1);

    auto its_timer = std::make_shared<boost::asio::steady_timer>(host_->get_io());
    {
        std::lock_guard<std::mutex> its_lock(find_repetition_phase_timers_mutex_);
        find_repetition_phase_timers_[its_timer] = repetition_phase_finds;
    }

    boost::system::error_code ec;
    its_timer->expires_from_now(its_delay, ec);
    if (ec) {
        VSOMEIP_ERROR << "service_discovery_impl::" << __func__
                      << " setting expiry time of timer failed: "
                      << ec.message();
    }
    its_timer->async_wait(std::bind(&service_discovery_impl::on_find_repetition_phase_timer_expired,
                                    this, std::placeholders::_1, its_timer, its_repetitions,
                                    its_delay.count()));
    start_find_debounce_timer(false);
}

void service_discovery_impl::start_offer_debounce_timer(bool _first_start) {
    std::scoped_lock its_lock {offer_debounce_timer_mutex_};
    boost::system::error_code ec;
    if (_first_start) {
        offer_debounce_timer_.expires_from_now(initial_delay_, ec);
    } else {
        offer_debounce_timer_.expires_from_now(offer_debounce_time_, ec);
    }
    if (ec) {
        VSOMEIP_ERROR << "service_discovery_impl::" << __func__
                      << " setting expiry time of timer failed: "
                      << ec.message();
    }
    offer_debounce_timer_.async_wait(std::bind(
            &service_discovery_impl::on_offer_debounce_timer_expired, this, std::placeholders::_1));
}

void service_discovery_impl::stop_offer_debounce_timer() {
    std::scoped_lock its_lock {offer_debounce_timer_mutex_};
    try {
        offer_debounce_timer_.cancel();
    } catch (boost::system::system_error&) {
        // ignore
    }
}

void
service_discovery_impl::on_offer_debounce_timer_expired(
        const boost::system::error_code &_error) {
    if(_error) { // timer was canceled
        return;
    }

    // Copy the accumulated offers of the initial wait phase
    services_t repetition_phase_offers;
    bool new_offers(false);
    {
        std::vector<services_t::iterator> non_someip_services;
        std::lock_guard<std::mutex> its_lock(collected_offers_mutex_);
        if (collected_offers_.size()) {
            if (is_diagnosis_) {
                for (services_t::iterator its_service = collected_offers_.begin();
                        its_service != collected_offers_.end(); its_service++) {
                    for (const auto& its_instance : its_service->second) {
                        if (!configuration_->is_someip(
                                its_service->first, its_instance.first)) {
                            non_someip_services.push_back(its_service);
                        }
                    }
                }
                for (auto its_service : non_someip_services) {
                    repetition_phase_offers.insert(*its_service);
                    collected_offers_.erase(its_service);
                }
            } else {
                repetition_phase_offers = collected_offers_;
                collected_offers_.clear();
            }

            new_offers = true;
        }
    }

    if (!new_offers) {
        start_offer_debounce_timer(false);
        return;
    }

    // Sent out offers for the first time as initial wait phase ended
    std::vector<std::shared_ptr<message_impl>> its_messages;
    auto its_message = std::make_shared<message_impl>();
    its_messages.push_back(its_message);
    insert_offer_entries(its_messages, repetition_phase_offers, true);

    // Serialize and send
    send(its_messages);

    std::chrono::milliseconds its_delay(0);
    std::uint8_t its_repetitions(0);
    if (repetitions_max_) {
        // Start timer for repetition phase the first time
        // with 2^0 * repetitions_base_delay
        its_delay = repetitions_base_delay_;
        its_repetitions = 1;
    } else {
        // If repetitions_max is set to zero repetition phase is skipped,
        // therefore wait one cyclic offer delay before entering main phase
        its_delay = cyclic_offer_delay_;
        its_repetitions = 0;
    }

    auto its_timer = std::make_shared<boost::asio::steady_timer>(host_->get_io());

    {
        std::lock_guard<std::mutex> its_lock(repetition_phase_timers_mutex_);
        repetition_phase_timers_[its_timer] = repetition_phase_offers;
    }

    boost::system::error_code ec;
    its_timer->expires_from_now(its_delay, ec);
    if (ec) {
        VSOMEIP_ERROR<< "service_discovery_impl::on_offer_debounce_timer_expired "
        "setting expiry time of timer failed: " << ec.message();
    }
    its_timer->async_wait(
            std::bind(
                    &service_discovery_impl::on_repetition_phase_timer_expired,
                    this, std::placeholders::_1, its_timer, its_repetitions,
                    its_delay.count()));
    start_offer_debounce_timer(false);
}

void
service_discovery_impl::on_repetition_phase_timer_expired(
        const boost::system::error_code &_error,
        const std::shared_ptr<boost::asio::steady_timer>& _timer,
        std::uint8_t _repetition, std::uint32_t _last_delay) {
    if (_error) {
        return;
    }
    if (_repetition == 0) {
        std::lock_guard<std::mutex> its_lock(repetition_phase_timers_mutex_);
        // We waited one cyclic offer delay, the offers can now be sent in the
        // main phase and the timer can be deleted
        move_offers_into_main_phase(_timer);
    } else {
        std::lock_guard<std::mutex> its_lock(repetition_phase_timers_mutex_);
        auto its_timer_pair = repetition_phase_timers_.find(_timer);
        if (its_timer_pair != repetition_phase_timers_.end()) {
            std::chrono::milliseconds new_delay(0);
            std::uint8_t repetition(0);
            bool move_to_main(false);
            if (_repetition <= repetitions_max_) {
                // Sent offers, double time to wait and start timer again.

                new_delay = std::chrono::milliseconds(_last_delay * 2);
                repetition = ++_repetition;
            } else {
                // Repetition phase is now over we have to sleep one cyclic
                // offer delay before it's allowed to sent the offer again.
                // If the last offer was sent shorter than half the
                // configured cyclic_offer_delay_ago the offers are directly
                // moved into the mainphase to avoid potentially sleeping twice
                // the cyclic offer delay before moving the offers in to main
                // phase
                if (last_offer_shorter_half_offer_delay_ago()) {
                    move_to_main = true;
                } else {
                    new_delay = cyclic_offer_delay_;
                    repetition = 0;
                }
            }
            std::vector<std::shared_ptr<message_impl>> its_messages;
            auto its_message = std::make_shared<message_impl>();
            its_messages.push_back(its_message);
            insert_offer_entries(its_messages, its_timer_pair->second, true);

            // Serialize and send
            send(its_messages);
            if (move_to_main) {
                move_offers_into_main_phase(_timer);
                return;
            }
            boost::system::error_code ec;
            its_timer_pair->first->expires_from_now(new_delay, ec);
            if (ec) {
                VSOMEIP_ERROR <<
                "service_discovery_impl::on_repetition_phase_timer_expired "
                "setting expiry time of timer failed: " << ec.message();
            }
            its_timer_pair->first->async_wait(
                    std::bind(
                            &service_discovery_impl::on_repetition_phase_timer_expired,
                            this, std::placeholders::_1, its_timer_pair->first,
                            repetition, new_delay.count()));
        }
    }
}

void
service_discovery_impl::on_find_repetition_phase_timer_expired(
        const boost::system::error_code &_error,
        const std::shared_ptr<boost::asio::steady_timer>& _timer,
        std::uint8_t _repetition, std::uint32_t _last_delay) {
    if (_error) {
        return;
    }

    std::lock_guard<std::mutex> its_lock(find_repetition_phase_timers_mutex_);
    auto its_timer_pair = find_repetition_phase_timers_.find(_timer);
    if (its_timer_pair != find_repetition_phase_timers_.end()) {
        std::chrono::milliseconds new_delay(0);
        std::uint8_t repetition(0);
        if (_repetition <= repetitions_max_) {
            // Sent findService entries in one message, double time to wait and start timer again.
            std::vector<std::shared_ptr<message_impl>> its_messages;
            auto its_message = std::make_shared<message_impl>();
            its_messages.push_back(its_message);
            insert_find_entries(its_messages, its_timer_pair->second);
            send(its_messages);
            new_delay = std::chrono::milliseconds(_last_delay * 2);
            repetition = ++_repetition;
        } else {
            // Repetition phase is now over, erase the timer on next expiry time
            find_repetition_phase_timers_.erase(its_timer_pair);
            return;
        }
        boost::system::error_code ec;
        its_timer_pair->first->expires_from_now(new_delay, ec);
        if (ec) {
            VSOMEIP_ERROR << __func__
                    << "setting expiry time of timer failed: " << ec.message();
        }
        its_timer_pair->first->async_wait(
                std::bind(
                        &service_discovery_impl::on_find_repetition_phase_timer_expired,
                        this, std::placeholders::_1, its_timer_pair->first,
                        repetition, new_delay.count()));
    }
}

void
service_discovery_impl::move_offers_into_main_phase(
        const std::shared_ptr<boost::asio::steady_timer> &_timer) {
    // HINT: make sure to lock the repetition_phase_timers_mutex_ before calling
    // this function set flag on all serviceinfos bound to this timer that they
    // will be included in the cyclic offers from now on
    const auto its_timer = repetition_phase_timers_.find(_timer);
    if (its_timer != repetition_phase_timers_.end()) {
        for (const auto& its_service : its_timer->second) {
            for (const auto& its_instance : its_service.second) {
                its_instance.second->set_is_in_mainphase(true);
            }
        }
        repetition_phase_timers_.erase(_timer);
    }
}

bool
service_discovery_impl::stop_offer_service(
        const std::shared_ptr<serviceinfo> &_info, bool _send) {
    std::lock_guard<std::mutex> its_lock(offer_mutex_);
    _info->set_ttl(0);
    // disable accepting remote subscriptions
    _info->set_accepting_remote_subscriptions(false);
    const service_t its_service = _info->get_service();
    const instance_t its_instance = _info->get_instance();
    bool stop_offer_required(false);
    // Delete from initial phase offers
    {
        std::lock_guard<std::mutex> its_lock_inner(collected_offers_mutex_);
        if (collected_offers_.size()) {
            auto its_service_it = collected_offers_.find(its_service);
            if (its_service_it != collected_offers_.end()) {
                auto its_instance_it = its_service_it->second.find(its_instance);
                if (its_instance_it != its_service_it->second.end()) {
                    if (its_instance_it->second == _info) {
                        its_service_it->second.erase(its_instance_it);

                        if (!collected_offers_[its_service].size()) {
                            collected_offers_.erase(its_service_it);
                        }
                    }
                }
            }
        }
        // No need to sent out a stop offer message here as all services
        // instances contained in the collected offers weren't broadcasted yet
    }

    // Delete from repetition phase offers
    {
        std::lock_guard<std::mutex> its_lock_inner(repetition_phase_timers_mutex_);
        for (auto rpt = repetition_phase_timers_.begin();
                rpt != repetition_phase_timers_.end();) {
            auto its_service_it = rpt->second.find(its_service);
            if (its_service_it != rpt->second.end()) {
                auto its_instance_it = its_service_it->second.find(its_instance);
                if (its_instance_it != its_service_it->second.end()) {
                    if (its_instance_it->second == _info) {
                        its_service_it->second.erase(its_instance_it);
                        stop_offer_required = true;
                        if (!rpt->second[its_service].size()) {
                            rpt->second.erase(its_service);
                        }
                    }
                }
            }
            if (!rpt->second.size()) {
                rpt = repetition_phase_timers_.erase(rpt);
            } else {
                ++rpt;
            }
        }
    }

    if (!_send) {
        // stop offer required
        return (_info->is_in_mainphase() || stop_offer_required);
    } else if(_info->is_in_mainphase() || stop_offer_required) {
        // Send stop offer
        return send_stop_offer(_info);
    }
    return false;
    // sent out NACKs for all pending subscriptions
    // TODO: remote_subscription_not_acknowledge_all(its_service, its_instance);
}

bool
service_discovery_impl::send_stop_offer(const std::shared_ptr<serviceinfo> &_info) {

    if (_info->get_endpoint(false) || _info->get_endpoint(true)) {
        std::vector<std::shared_ptr<message_impl> > its_messages;
        auto its_current_message = std::make_shared<message_impl>();
        its_messages.push_back(its_current_message);

        insert_offer_service(its_messages, _info);

        // Serialize and send
        return send(its_messages);
    }
    return false;
}

bool
service_discovery_impl::send_collected_stop_offers(const std::vector<std::shared_ptr<serviceinfo>> &_infos) {

    std::vector<std::shared_ptr<message_impl> > its_messages;
    auto its_current_message = std::make_shared<message_impl>();
    its_messages.push_back(its_current_message);

    // pack multiple stop offers together
    for (auto its_info : _infos) {
        if (its_info->get_endpoint(false) || its_info->get_endpoint(true)) {
            insert_offer_service(its_messages, its_info);
        }
    }

    // Serialize and send
    return send(its_messages);
}

void
service_discovery_impl::start_main_phase_timer() {
    std::lock_guard<std::mutex> its_lock(main_phase_timer_mutex_);
    boost::system::error_code ec;
    main_phase_timer_.expires_from_now(cyclic_offer_delay_, ec);
    if (ec) {
        VSOMEIP_ERROR<< "service_discovery_impl::start_main_phase_timer "
        "setting expiry time of timer failed: " << ec.message();
    }
    main_phase_timer_.async_wait(
            std::bind(&service_discovery_impl::on_main_phase_timer_expired,
                    this, std::placeholders::_1));
}

void
service_discovery_impl::stop_main_phase_timer() {
    std::scoped_lock<std::mutex> its_lock(main_phase_timer_mutex_);
    boost::system::error_code ec;
    main_phase_timer_.cancel(ec);
}

void
service_discovery_impl::on_main_phase_timer_expired(
        const boost::system::error_code &_error) {
    if (_error) {
        return;
    }
    send(true);
    start_main_phase_timer();
}

void service_discovery_impl::send_uni_or_multicast_offerservice(
    const std::shared_ptr<const serviceinfo> &_info, bool _unicast_flag,
    bool _received_via_multicast) {
    if (_unicast_flag) { // SID_SD_826
        if (last_offer_shorter_half_offer_delay_ago()) { // SIP_SD_89
            send_unicast_offer_service(_info,_received_via_multicast);
        } else { // SIP_SD_90
            send_multicast_offer_service(_info);
        }
    } else {
        // SIP_SD_91
        // Find messages received with Unicast Flag set to 0 (multicast), shall be ignored        
    }
}

bool
service_discovery_impl::last_offer_shorter_half_offer_delay_ago() {
    // Get remaining time to next offer since last offer
    std::chrono::milliseconds remaining(0);
    {
        std::lock_guard<std::mutex> its_lock(main_phase_timer_mutex_);
        remaining = std::chrono::duration_cast<std::chrono::milliseconds>(
                main_phase_timer_.expires_from_now());
    }
    if (std::chrono::milliseconds(0) > remaining) {
        remaining = cyclic_offer_delay_;
    }
    const std::chrono::milliseconds half_cyclic_offer_delay =
            cyclic_offer_delay_ / 2;

    return remaining > half_cyclic_offer_delay;
}

bool
service_discovery_impl::check_source_address(
        const boost::asio::ip::address &its_source_address) const {

   bool is_valid = true;
   // Check if source address is same as nodes unicast address
   if (unicast_ == its_source_address) {
       VSOMEIP_ERROR << "Source address of message is same as DUT's unicast address! : "
               << its_source_address.to_string();
       is_valid = false;
   }
   return is_valid;
}

void
service_discovery_impl::set_diagnosis_mode(const bool _activate) {

    is_diagnosis_ = _activate;
}

bool
service_discovery_impl::get_diagnosis_mode() {

    return is_diagnosis_;
}

void
service_discovery_impl::update_remote_subscription(
        const std::shared_ptr<remote_subscription> &_subscription) {

    if (!_subscription->is_pending() || 0 == _subscription->get_answers()) {
        std::shared_ptr<remote_subscription_ack> its_ack;
        {
            std::lock_guard<std::mutex> its_lock(pending_remote_subscriptions_mutex_);
            auto found_ack = pending_remote_subscriptions_.find(_subscription);
            if (found_ack != pending_remote_subscriptions_.end()) {
                its_ack = found_ack->second;
            }
        }
        if (its_ack) {
            std::unique_lock<std::recursive_mutex> its_lock(its_ack->get_lock());
            update_acknowledgement(its_ack);
        }
    }
}

void
service_discovery_impl::update_acknowledgement(
        const std::shared_ptr<remote_subscription_ack> &_acknowledgement) {

    if (_acknowledgement->is_complete()
        && !_acknowledgement->is_pending()
        && !_acknowledgement->is_done()) {

        send_subscription_ack(_acknowledgement);

        std::lock_guard<std::mutex> its_lock(pending_remote_subscriptions_mutex_);
        for (const auto &its_subscription : _acknowledgement->get_subscriptions())
            pending_remote_subscriptions_.erase(its_subscription);
    }
}

void
service_discovery_impl::update_subscription_expiration_timer(
        const std::vector<std::shared_ptr<message_impl> > &_messages) {
    std::lock_guard<std::mutex> its_lock(subscription_expiration_timer_mutex_);
    const std::chrono::steady_clock::time_point now =
            std::chrono::steady_clock::now();
    stop_subscription_expiration_timer_unlocked();
    for (const auto &m : _messages) {
        for (const auto &e : m->get_entries()) {
            if (e && e->get_type() == entry_type_e::SUBSCRIBE_EVENTGROUP_ACK
                    && e->get_ttl()) {
                const std::chrono::steady_clock::time_point its_expiration = now
                        + std::chrono::seconds(e->get_ttl()
                                * get_ttl_factor(
                                        e->get_service(), e->get_instance(),
                                        ttl_factor_subscriptions_));
                if (its_expiration < next_subscription_expiration_) {
                    next_subscription_expiration_ = its_expiration;
                }
            }
        }
    }
    start_subscription_expiration_timer_unlocked();
}

bool
service_discovery_impl::check_stop_subscribe_subscribe(
        message_impl::entries_t::const_iterator _iter,
        message_impl::entries_t::const_iterator _end,
        const message_impl::options_t& _options) const {

    return (*_iter)->get_ttl() == 0
            && (*_iter)->get_type() == entry_type_e::STOP_SUBSCRIBE_EVENTGROUP
            && has_opposite(_iter, _end, _options);
}

bool
service_discovery_impl::has_opposite(
        message_impl::entries_t::const_iterator _iter,
        message_impl::entries_t::const_iterator _end,
        const message_impl::options_t &_options) const {
    const auto its_entry = std::dynamic_pointer_cast<eventgroupentry_impl>(*_iter);
    auto its_other = std::next(_iter);
    for (; its_other != _end; its_other++) {
        if ((*its_other)->get_type() == entry_type_e::SUBSCRIBE_EVENTGROUP) {
            const auto its_other_entry
                = std::dynamic_pointer_cast<eventgroupentry_impl>(*its_other);
            if ((its_entry->get_ttl() == 0 && its_other_entry->get_ttl() > 0)
                    || (its_entry->get_ttl() > 0 && its_other_entry->get_ttl() == 0)) {
                if (its_entry->matches(*(its_other_entry.get()), _options))
                    return true;
            }
        }
    }
    return false;
}

bool
service_discovery_impl::has_same(
        message_impl::entries_t::const_iterator _iter,
        message_impl::entries_t::const_iterator _end,
        const message_impl::options_t &_options) const {
    const auto its_entry = std::dynamic_pointer_cast<eventgroupentry_impl>(*_iter);
    auto its_other = std::next(_iter);
    for (; its_other != _end; its_other++) {
        if (its_entry->get_type() == (*its_other)->get_type()) {
            const auto its_other_entry
                = std::dynamic_pointer_cast<eventgroupentry_impl>(*its_other);
            if (its_entry->get_ttl() == its_other_entry->get_ttl()
                    && its_entry->matches(*(its_other_entry.get()), _options)) {
                    return true;
            }
        }
    }
    return false;
}

bool
service_discovery_impl::is_subscribed(
        const std::shared_ptr<eventgroupentry_impl> &_entry,
        const message_impl::options_t &_options) const {
    const auto its_service = _entry->get_service();
    const auto its_instance = _entry->get_instance();
    auto its_info = host_->find_eventgroup(
            its_service, its_instance, _entry->get_eventgroup());
    if (its_info) {
        std::shared_ptr<endpoint_definition> its_reliable, its_unreliable;
        for (const auto& o : _options) {
            if (o->get_type() == option_type_e::IP4_ENDPOINT) {
                const auto its_endpoint_option
                    = std::dynamic_pointer_cast<ipv4_option_impl>(o);
                if (its_endpoint_option) {
                    if (its_endpoint_option->get_layer_four_protocol()
                            == layer_four_protocol_e::TCP) {
                        its_reliable = endpoint_definition::get(
                                boost::asio::ip::address_v4(
                                        its_endpoint_option->get_address()),
                                its_endpoint_option->get_port(),
                                true,
                                its_service, its_instance);
                    } else if (its_endpoint_option->get_layer_four_protocol()
                            == layer_four_protocol_e::UDP) {
                        its_unreliable = endpoint_definition::get(
                                boost::asio::ip::address_v4(
                                        its_endpoint_option->get_address()),
                                its_endpoint_option->get_port(),
                                false,
                                its_service, its_instance);
                    }
                }
            } else if (o->get_type() == option_type_e::IP6_ENDPOINT) {
                const auto its_endpoint_option
                    = std::dynamic_pointer_cast<ipv6_option_impl>(o);
                if (its_endpoint_option->get_layer_four_protocol()
                        == layer_four_protocol_e::TCP) {
                    its_reliable = endpoint_definition::get(
                            boost::asio::ip::address_v6(
                                    its_endpoint_option->get_address()),
                            its_endpoint_option->get_port(),
                            true,
                            its_service, its_instance);
                } else if (its_endpoint_option->get_layer_four_protocol()
                        == layer_four_protocol_e::UDP) {
                    its_unreliable = endpoint_definition::get(
                            boost::asio::ip::address_v6(
                                    its_endpoint_option->get_address()),
                            its_endpoint_option->get_port(),
                            false,
                            its_service, its_instance);
                }
            }
        }
        if (its_reliable || its_unreliable) {
            for (const auto& its_subscription : its_info->get_remote_subscriptions()) {
                if ((!its_reliable || its_subscription->get_reliable() == its_reliable)
                        && (!its_unreliable || its_subscription->get_unreliable() == its_unreliable)) {
                    return true;
                }
            }
        }
    }
    return false;
}

configuration::ttl_factor_t
service_discovery_impl::get_ttl_factor(
        service_t _service, instance_t _instance,
        const configuration::ttl_map_t& _ttl_map) const {
    configuration::ttl_factor_t its_ttl_factor(1);
    auto found_service = _ttl_map.find(_service);
    if (found_service != _ttl_map.end()) {
        auto found_instance = found_service->second.find(_instance);
        if (found_instance != found_service->second.end()) {
            its_ttl_factor = found_instance->second;
        }
    }
    return its_ttl_factor;
}

void
service_discovery_impl::on_last_msg_received_timer_expired(
        const boost::system::error_code &_error) {

    if (!_error) {
        // We didn't receive a multicast message within 110% of the cyclic_offer_delay_
        VSOMEIP_WARNING << "Didn't receive a multicast SD message for " <<
                std::dec << last_msg_received_timer_timeout_.count() << "ms.";

        // Rejoin multicast group
        if (endpoint_ && !reliable_) {
            auto its_server_endpoint
                = std::dynamic_pointer_cast<udp_server_endpoint_impl>(endpoint_);
            if (its_server_endpoint) {
                its_server_endpoint->leave(sd_multicast_);
                its_server_endpoint->join(sd_multicast_);
            }
        }
        start_last_msg_received_timer();
    }
}

void
service_discovery_impl::start_last_msg_received_timer() {
    boost::system::error_code ec;
    std::scoped_lock its_lock { last_msg_received_timer_mutex_ };
    last_msg_received_timer_.expires_from_now(last_msg_received_timer_timeout_, ec);
    last_msg_received_timer_.async_wait(
            std::bind(
                    &service_discovery_impl::on_last_msg_received_timer_expired,
                    shared_from_this(), std::placeholders::_1));
}

void
service_discovery_impl::stop_last_msg_received_timer() {
    std::scoped_lock its_lock { last_msg_received_timer_mutex_ };
    boost::system::error_code ec;
    last_msg_received_timer_.cancel(ec);
}

reliability_type_e
service_discovery_impl::get_remote_offer_type(
        service_t _service, instance_t _instance) const {
    std::lock_guard<std::mutex> its_lock(remote_offer_types_mutex_);
    auto found_si = remote_offer_types_.find(std::make_pair(_service, _instance));
    if (found_si != remote_offer_types_.end()) {
        return found_si->second;
    }
    return reliability_type_e::RT_UNKNOWN;
}

reliability_type_e
service_discovery_impl::get_remote_offer_type(
        const std::shared_ptr<subscription> &_subscription) const {
    bool has_reliable = (_subscription->get_endpoint(true) != nullptr);
    bool has_unreliable = (_subscription->get_endpoint(false) != nullptr);

    return (has_reliable ?
                (has_unreliable ?
                        reliability_type_e::RT_BOTH :
                        reliability_type_e::RT_RELIABLE) :
                (has_unreliable ?
                        reliability_type_e::RT_UNRELIABLE :
                        reliability_type_e::RT_UNKNOWN));
}


bool service_discovery_impl::update_remote_offer_type(
        service_t _service, instance_t _instance, reliability_type_e _offer_type,
        const boost::asio::ip::address& _reliable_address, std::uint16_t _reliable_port,
        const boost::asio::ip::address& _unreliable_address, std::uint16_t _unreliable_port,
        bool _received_via_multicast) {
    bool ret(false);
    std::lock_guard<std::mutex> its_lock(remote_offer_types_mutex_);
    const remote_offer_info_t its_service_instance(_service, _instance, _received_via_multicast);
    auto found_si = remote_offer_types_.find(its_service_instance.service_info);
    if (found_si != remote_offer_types_.end()) {
        if (found_si->second != _offer_type ) {
            found_si->second = _offer_type;
            ret = true;
        }
    } else {
        remote_offer_types_[its_service_instance.service_info] = _offer_type;
    }
    switch (_offer_type) {
    case reliability_type_e::RT_UNRELIABLE:
        remote_offers_by_ip_[_unreliable_address][std::make_pair(false, _unreliable_port)].insert(
                its_service_instance);
        break;
    case reliability_type_e::RT_RELIABLE:
        remote_offers_by_ip_[_reliable_address][std::make_pair(true, _reliable_port)].insert(
                its_service_instance);
        break;
    case reliability_type_e::RT_BOTH:
        remote_offers_by_ip_[_unreliable_address][std::make_pair(false, _unreliable_port)].insert(
                its_service_instance);
        remote_offers_by_ip_[_unreliable_address][std::make_pair(true, _reliable_port)].insert(
                its_service_instance);
        break;
    case reliability_type_e::RT_UNKNOWN:
    default:
        VSOMEIP_WARNING << __func__ << ": unknown offer type ["
                        << std::hex << std::setfill('0')
                        << std::setw(4) << _service << "."
                        << std::setw(4) << _instance << "]"
                        << static_cast<int>(_offer_type);
        break;
    }
    return ret;
}

void
service_discovery_impl::remove_remote_offer_type(
        service_t _service, instance_t _instance,
        const boost::asio::ip::address &_reliable_address,
        std::uint16_t _reliable_port,
        const boost::asio::ip::address &_unreliable_address,
        std::uint16_t _unreliable_port) {
    std::lock_guard<std::mutex> its_lock(remote_offer_types_mutex_);
    const remote_offer_info_t its_service_instance(_service, _instance);

    remote_offer_types_.erase(its_service_instance.service_info);

    auto delete_from_remote_offers_by_ip = [&](const boost::asio::ip::address& _address,
                                               std::uint16_t _port, bool _reliable) {
        const auto found_address = remote_offers_by_ip_.find(_address);
        if (found_address != remote_offers_by_ip_.end()) {
            auto found_port = found_address->second.find(std::make_pair(_reliable, _port));
            if (found_port != found_address->second.end()) {
                if (found_port->second.erase(its_service_instance)) {
                    if (found_port->second.empty()) {
                        found_address->second.erase(found_port);
                        if (found_address->second.empty()) {
                            remote_offers_by_ip_.erase(found_address);
                        }
                    }
                }
            }
        }
    };
    if (_reliable_port != ILLEGAL_PORT) {
        delete_from_remote_offers_by_ip(_reliable_address, _reliable_port,
                true);
    }
    if (_unreliable_port != ILLEGAL_PORT) {
        delete_from_remote_offers_by_ip(_unreliable_address, _unreliable_port,
                false);
    }
}

void service_discovery_impl::remove_remote_offer_type_by_ip(
        const boost::asio::ip::address &_address) {
    remove_remote_offer_type_by_ip(_address, ANY_PORT, false);
}

void service_discovery_impl::remove_remote_offer_type_by_ip(
        const boost::asio::ip::address &_address, std::uint16_t _port, bool _reliable) {
    std::lock_guard<std::mutex> its_lock(remote_offer_types_mutex_);
    const auto found_address = remote_offers_by_ip_.find(_address);
    if (found_address != remote_offers_by_ip_.end()) {
        if (_port == ANY_PORT) {
            for (const auto& port : found_address->second) {
                for (const auto& si : port.second) {
                    remote_offer_types_.erase(si.service_info);
                }
            }
            remote_offers_by_ip_.erase(_address);
        } else {
            const auto its_port_reliability = std::make_pair(_reliable, _port);
            const auto found_port = found_address->second.find(its_port_reliability);
            if (found_port != found_address->second.end()) {
                for (const auto& si : found_port->second) {
                    remote_offer_types_.erase(si.service_info);
                }
                found_address->second.erase(found_port);
                if (found_address->second.empty()) {
                    remote_offers_by_ip_.erase(found_address);
                }
            }
        }
    }
}

bool service_discovery_impl::set_offer_multicast_state(
        service_t _service, instance_t _instance, reliability_type_e _offer_type,
        const boost::asio::ip::address& _reliable_address, port_t _reliable_port,
        const boost::asio::ip::address& _unreliable_address, std::uint16_t _unreliable_port,
        bool _received_via_multicast) {

    bool was_unicast = false;

    auto check_offer_info = [this, &was_unicast, _received_via_multicast](
                                    const boost::asio::ip::address& address, bool reliable,
                                    port_t port, service_t service_id, instance_t instance_id) {
        auto found_address = remote_offers_by_ip_.find(address);
        if (found_address != remote_offers_by_ip_.end()) {
            auto found_port = found_address->second.find(std::make_pair(reliable, port));
            if (found_port != found_address->second.end()) {
                auto found_offer_info = found_port->second.find({service_id, instance_id});
                if (found_offer_info != found_port->second.end()) {
                    if (!found_offer_info->offer_received_via_multicast) {
                        was_unicast = true;
                        found_offer_info->offer_received_via_multicast = _received_via_multicast;
                    }
                }
            }
        }
    };

    switch (_offer_type) {
    case reliability_type_e::RT_UNRELIABLE:
        check_offer_info(_unreliable_address, false, _unreliable_port, _service, _instance);
        break;
    case reliability_type_e::RT_RELIABLE:
        check_offer_info(_reliable_address, true, _reliable_port, _service, _instance);
        break;
    case reliability_type_e::RT_BOTH:
        check_offer_info(_unreliable_address, false, _unreliable_port, _service, _instance);
        check_offer_info(_reliable_address, true, _reliable_port, _service, _instance);
        break;
    case reliability_type_e::RT_UNKNOWN:
    default:
        VSOMEIP_WARNING << __func__ << ": unknown offer type [" 
                        << std::hex << std::setfill('0')
                        << std::setw(4) << _service << "." 
                        << std::setw(4) << _instance << "]" 
                        << static_cast<int>(_offer_type);
        break;
    }

    return was_unicast;
}

std::shared_ptr<subscription>
service_discovery_impl::create_subscription(major_version_t _major, ttl_t _ttl,
                                            const std::shared_ptr<endpoint>& _reliable,
                                            const std::shared_ptr<endpoint>& _unreliable,
                                            const std::shared_ptr<eventgroupinfo>& _info) const {
    auto its_subscription = std::make_shared<subscription>();
    its_subscription->set_major(_major);
    its_subscription->set_ttl(_ttl);

    if (_reliable) {
        its_subscription->set_endpoint(_reliable, true);
        its_subscription->set_tcp_connection_established(_reliable->is_established());
    }

    if (_unreliable) {
        its_subscription->set_endpoint(_unreliable, false);
        its_subscription->set_udp_connection_established(_unreliable->is_established());
    }

    // check whether the eventgroup is selective
    its_subscription->set_selective(_info->is_selective());

    its_subscription->set_eventgroupinfo(_info);

    return its_subscription;
}

void
service_discovery_impl::send_subscription_ack(
        const std::shared_ptr<remote_subscription_ack> &_acknowledgement) {

    if (_acknowledgement->is_done())
        return;

    _acknowledgement->done();

    std::uint32_t its_max_answers(1); // Must be 1 as "_acknowledgement" not
                                      // necessarily contains subscriptions
    bool do_not_answer(false);
    std::shared_ptr<remote_subscription> its_parent;

    // Find highest number of necessary answers
    for (const auto& its_subscription : _acknowledgement->get_subscriptions()) {
        auto its_answers = its_subscription->get_answers();
        if (its_answers > its_max_answers) {
            its_max_answers = its_answers;
        } else if (its_answers == 0) {
            do_not_answer = true;
            its_parent = its_subscription->get_parent();
        }
    }

    if (do_not_answer) {
        if (its_parent) {
            std::lock_guard<std::mutex> its_lock(pending_remote_subscriptions_mutex_);
            auto its_parent_ack = pending_remote_subscriptions_[its_parent];
            if (its_parent_ack) {
                for (const auto &its_subscription : its_parent_ack->get_subscriptions()) {
                    if (its_subscription != its_parent)
                        its_subscription->set_answers(its_subscription->get_answers() + 1);
                }
            }
        }
        return;
    }

    // send messages
    for (std::uint32_t i = 0; i < its_max_answers; i++) {
        for (const auto &its_subscription : _acknowledgement->get_subscriptions()) {
            if (i < its_subscription->get_answers()) {
                if (its_subscription->get_ttl() > 0) {
                    auto its_info = its_subscription->get_eventgroupinfo();
                    if (its_info) {
                        std::set<client_t> its_acked;
                        std::set<client_t> its_nacked;
                        for (const auto& its_client : its_subscription->get_clients()) {
                            if (its_subscription->get_client_state(its_client)
                                    == remote_subscription_state_e::SUBSCRIPTION_ACKED) {
                                its_acked.insert(its_client);
                            } else {
                                its_nacked.insert(its_client);
                            }
                        }

                        if (0 < its_acked.size()) {
                            insert_subscription_ack(_acknowledgement, its_info,
                                    its_subscription->get_ttl(),
                                    its_subscription->get_subscriber(), its_acked);
                        }

                        if (0 < its_nacked.size()) {
                            insert_subscription_ack(_acknowledgement, its_info,
                                    0,
                                    its_subscription->get_subscriber(), its_nacked);
                        }
                    }
                }
            }
        }

        auto its_messages = _acknowledgement->get_messages();
        serialize_and_send(its_messages, _acknowledgement->get_target_address());
        update_subscription_expiration_timer(its_messages);
    }

    std::this_thread::yield();

    // We might need to send initial events
    for (const auto &its_subscription : _acknowledgement->get_subscriptions()) {
        // Assumption: We do _NOT_ need to check whether this is a child
        // subscription, as this only applies to selective events, which
        // are owned by exclusive event groups.
        if (its_subscription->get_ttl() > 0
                && its_subscription->is_initial()) {
            its_subscription->set_initial(false);
            auto its_info = its_subscription->get_eventgroupinfo();
            if (its_info) {
                its_info->send_initial_events(
                        its_subscription->get_reliable(),
                        its_subscription->get_unreliable());
            }
        }
    }
}

void
service_discovery_impl::add_entry_data(
        std::vector<std::shared_ptr<message_impl> > &_messages,
        const entry_data_t &_data) {
    auto its_current_message = _messages.back();
    const auto is_fitting = its_current_message->add_entry_data(
            _data.entry_, _data.options_, _data.other_);
    if (!is_fitting) {
        its_current_message = std::make_shared<message_impl>();
        (void)its_current_message->add_entry_data(
                _data.entry_, _data.options_, _data.other_);
        _messages.push_back(its_current_message);
    }
}

void
service_discovery_impl::add_entry_data_to_remote_subscription_ack_msg(
        const std::shared_ptr<remote_subscription_ack>& _acknowledgement,
        const entry_data_t &_data) {
    auto its_current_message = _acknowledgement->get_current_message();
    const auto is_fitting = its_current_message->add_entry_data(
            _data.entry_, _data.options_, _data.other_);
    if (!is_fitting) {
        its_current_message = _acknowledgement->add_message();
        (void)its_current_message->add_entry_data(
                _data.entry_, _data.options_, _data.other_);
    }
}

void
service_discovery_impl::register_sd_acceptance_handler(
        const sd_acceptance_handler_t &_handler) {
    sd_acceptance_handler_ = _handler;
}

void
service_discovery_impl::register_reboot_notification_handler(
            const reboot_notification_handler_t &_handler) {
    reboot_notification_handler_ = _handler;
}

reliability_type_e service_discovery_impl::get_eventgroup_reliability(
        service_t _service, instance_t _instance, eventgroup_t _eventgroup,
        const std::shared_ptr<subscription>& _subscription) {
    reliability_type_e its_reliability = reliability_type_e::RT_UNKNOWN;
    auto its_info = _subscription->get_eventgroupinfo().lock();
    if (its_info) {
        its_reliability = its_info->get_reliability();
        if (its_reliability == reliability_type_e::RT_UNKNOWN
                && its_info->is_reliability_auto_mode()) {
            // fallback: determine how service is offered
            // and update reliability type of eventgroup
            its_reliability = get_remote_offer_type(_service, _instance);
            VSOMEIP_WARNING << "sd::" << __func__ << ": couldn't determine eventgroup reliability type for ["
                        << std::hex << std::setfill('0')
                        << std::setw(4) << _service << "."
                        << std::setw(4) << _instance << "."
                        << std::setw(4) << _eventgroup << "]"
                        << " using reliability type:  "
                        << std::setw(4) << static_cast<uint16_t>(its_reliability);
            its_info->set_reliability(its_reliability);
        }
    } else {
        VSOMEIP_WARNING << "sd::" << __func__ << ": couldn't lock eventgroupinfo ["
                << std::hex << std::setfill('0')
                << std::setw(4) << _service << "."
                << std::setw(4) << _instance << "."
                << std::setw(4) << _eventgroup << "] ";
        auto its_eg_info = host_->find_eventgroup(_service, _instance, _eventgroup);
        if (its_eg_info) {
            _subscription->set_eventgroupinfo(its_eg_info);
            its_reliability = its_eg_info->get_reliability();
        }
    }

    if (its_reliability == reliability_type_e::RT_UNKNOWN) {
        VSOMEIP_WARNING << "sd::" << __func__ << ": eventgroup reliability type is unknown ["
                    << std::hex << std::setfill('0')
                    << std::setw(4) << _service << "."
                    << std::setw(4) << _instance << "."
                    << std::setw(4) << _eventgroup << "]";
    }
    return its_reliability;
}

void service_discovery_impl::prepare_async_send(time_point _ts,
                                                std::vector<std::shared_ptr<message_impl>> &_messages,
                                                const boost::asio::ip::address &_address)
{
    if (0 == _ts.time_since_epoch().count()) {
        VSOMEIP_INFO << "sd::" << __func__ << ": ts not set for async, sending packet now.";
        serialize_and_send(_messages, _address);
        return;
    }
    time_point ts = _ts + get_request_response_delay_random();
    std::shared_ptr<async::sender::async_packet_data> _pkt = std::make_shared<async::sender::async_packet_data>();
    _pkt->messages_ =_messages;
    _pkt->address_ = _address;
    _pkt->timeout_ = ts;
    set_async_msg_pending(_messages);
    async_sender_.add_queue(std::move(_pkt));
}

time_point service_discovery_impl::get_time_point_for_subs_offer(bool _is_subscribe, service_t _service, instance_t _instance){
    if(_is_subscribe){
        auto serviceMap = last_offer_ts_.find(_service);
        if(serviceMap != last_offer_ts_.end()){
            auto instanceMap = serviceMap->second.find(_instance);
            if(instanceMap != serviceMap->second.end()){
                return instanceMap->second;
            }
        }
    } else{
        auto serviceMap = last_find_ts_.find(_service);
        if(serviceMap != last_find_ts_.end()){
            auto instanceMap = serviceMap->second.find(_instance);
            if(instanceMap != serviceMap->second.end()){
                return instanceMap->second;
            }
        }
    }
    return time_point();
}

void service_discovery_impl::on_async_send_pkt(std::shared_ptr<async::sender::async_packet_data> _pkt) {
    reset_async_msg_pending(_pkt->messages_);
    serialize_and_send(_pkt->messages_,_pkt->address_);
}

void service_discovery_impl::reset_async_msg_pending(std::vector<std::shared_ptr<message_impl>>& _msgs){
    std::vector<std::shared_ptr<entry_impl>> entris;
    for(auto msg : _msgs){
        entris = msg->get_entries();
        for(auto entry : entris){
            service_instance_entry_type_[entry->get_service()][entry->get_instance()][entry->get_type()] = false;
        }
    }
}

void service_discovery_impl::set_async_msg_pending(std::vector<std::shared_ptr<message_impl>>& _msgs){
    std::vector<std::shared_ptr<entry_impl>> entris;
    for(auto msg : _msgs){
        entris = msg->get_entries();
        for(auto entry : entris){
            service_instance_entry_type_[entry->get_service()][entry->get_instance()][entry->get_type()] = true;
        }
    }
}

bool service_discovery_impl::check_if_async_msg_pending(service_t _s, instance_t _i, entry_type_e _e) {
    bool ret = false;
    auto hasService = service_instance_entry_type_.find(_s);
    if(hasService != service_instance_entry_type_.end()){
        auto hasInstance = hasService->second.find(_i);
        if(hasInstance != hasService->second.end()){
            auto hasType = hasInstance->second.find(_e);
            if(hasType != hasInstance->second.end()){
                ret = hasType->second;
            }
        }
    }
    return ret;
}

std::chrono::milliseconds service_discovery_impl::get_request_response_delay_random() const {
    try {
        static std::random_device rd;
        static std::mt19937 gen(rd());
        static std::uniform_int_distribution<std::int32_t> distribution(
            request_response_delay_min_, request_response_delay_max_);
        return std::chrono::milliseconds(distribution(gen));
    }
    catch (const std::exception &e) {
        VSOMEIP_ERROR << "Failed to generate random request response delay" << e.what();

        // Fallback to the Mersenne Twister engine
        const auto seed = static_cast<std::mt19937::result_type>(
            std::chrono::duration_cast<std::chrono::milliseconds>(
                std::chrono::high_resolution_clock::now().time_since_epoch())
                .count());

        static std::mt19937 mtwister{seed};

        // Interpolate between request_response_delay bounds
        return std::chrono::milliseconds(
            (request_response_delay_min_ +
             (static_cast<std::int64_t>(mtwister()) *
              static_cast<std::int64_t>(request_response_delay_max_ - request_response_delay_min_) /
              static_cast<std::int64_t>(std::mt19937::max() -
                                        std::mt19937::min()))));
    }
}

void service_discovery_impl::deserialize_data(const byte_t* _data, const length_t& _size,
                                              std::shared_ptr<message_impl>& _message) {
    std::lock_guard its_lock(deserialize_mutex_);
    deserializer_->set_data(_data, _size);
    _message = std::shared_ptr<message_impl>(deserializer_->deserialize_sd_message());
    deserializer_->reset();
}

}  // namespace sd
}  // namespace vsomeip_v3<|MERGE_RESOLUTION|>--- conflicted
+++ resolved
@@ -220,12 +220,9 @@
     start_offer_debounce_timer(true);
     start_find_debounce_timer(true);
     start_ttl_timer();
-<<<<<<< HEAD
     async_sender_.set_packet_sender_callback(shared_from_this());
     async_sender_.start();
-=======
     start_last_msg_received_timer();
->>>>>>> 932a88a8
 }
 
 void
