--- conflicted
+++ resolved
@@ -249,11 +249,7 @@
                     its_subscription->set_selective(true);
                     its_subscription->remove_client(VSOMEIP_ROUTING_CLIENT);
                     for (const auto& e : _info->get_events()) {
-<<<<<<< HEAD
-                        for (const auto c : e->get_subscribers(_eventgroup)) {
-=======
                         for (const auto& c : e->get_subscribers(_eventgroup)) {
->>>>>>> 6f948025
                             its_subscription->add_client(c);
                         }
                     }
